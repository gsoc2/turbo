Setup
  $ . ${TESTDIR}/../../../helpers/setup.sh
  $ . ${TESTDIR}/../_helpers/setup_monorepo.sh $(pwd) composable_config

# The missing-workspace-config-task task in the root turbo.json has config. The workspace config
# does not have a turbo.json. The tests below use `missing-workspace-config-task` to assert that:
# - `outputs`, `inputs`, `env` are retained from the root.

# 1. First run, assert for `outputs`
  $ ${TURBO} run missing-workspace-config-task --filter=missing-workspace-config > tmp.log
  $ cat tmp.log
  \xe2\x80\xa2 Packages in scope: missing-workspace-config (esc)
  \xe2\x80\xa2 Running missing-workspace-config-task in 1 packages (esc)
  \xe2\x80\xa2 Remote caching disabled (esc)
  missing-workspace-config:missing-workspace-config-task: cache miss, executing fa2b3189d6b42055
  missing-workspace-config:missing-workspace-config-task: 
  missing-workspace-config:missing-workspace-config-task: > missing-workspace-config-task
  missing-workspace-config:missing-workspace-config-task: > echo running-missing-workspace-config-task > out/foo.min.txt
  missing-workspace-config:missing-workspace-config-task: 
  
   Tasks:    1 successful, 1 total
  Cached:    0 cached, 1 total
    Time:\s*[\.0-9]+m?s  (re)
  
  $ HASH=$(cat tmp.log | grep -E "missing-workspace-config:missing-workspace-config-task.* executing .*" | awk '{print $5}')
  $ tar -tf $TARGET_DIR/node_modules/.cache/turbo/$HASH.tar.zst;
  apps/missing-workspace-config/.turbo/turbo-missing-workspace-config-task.log
  apps/missing-workspace-config/out/
  apps/missing-workspace-config/out/.keep
  apps/missing-workspace-config/out/foo.min.txt

2. Run again and assert cache hit, and that output is suppressed
  $ ${TURBO} run missing-workspace-config-task --filter=missing-workspace-config
  \xe2\x80\xa2 Packages in scope: missing-workspace-config (esc)
  \xe2\x80\xa2 Running missing-workspace-config-task in 1 packages (esc)
  \xe2\x80\xa2 Remote caching disabled (esc)
  missing-workspace-config:missing-workspace-config-task: cache hit, suppressing logs fa2b3189d6b42055
  
   Tasks:    1 successful, 1 total
  Cached:    1 cached, 1 total
    Time:\s*[\.0-9]+m?s >>> FULL TURBO (re)
  
3. Change input file and assert cache miss, and not FULL TURBO
  $ echo more-text >> $TARGET_DIR/apps/missing-workspace-config/src/foo.txt
  $ ${TURBO} run missing-workspace-config-task --filter=missing-workspace-config
  \xe2\x80\xa2 Packages in scope: missing-workspace-config (esc)
  \xe2\x80\xa2 Running missing-workspace-config-task in 1 packages (esc)
  \xe2\x80\xa2 Remote caching disabled (esc)
<<<<<<< HEAD
  missing-workspace-config:missing-workspace-config-task: cache miss, executing 137766781818e32c
=======
  missing-workspace-config:missing-workspace-config-task: cache miss, executing 2fcb67955fb2c7b7
>>>>>>> 32fbbc94
  missing-workspace-config:missing-workspace-config-task: 
  missing-workspace-config:missing-workspace-config-task: > missing-workspace-config-task
  missing-workspace-config:missing-workspace-config-task: > echo running-missing-workspace-config-task > out/foo.min.txt
  missing-workspace-config:missing-workspace-config-task: 
  
   Tasks:    1 successful, 1 total
  Cached:    0 cached, 1 total
    Time:\s*[\.0-9]+m?s  (re)
  

3a. Changing a different file (that is not in `inputs` config) gets cache hit and FULL TURBO
  $ echo more-text >> $TARGET_DIR/apps/missing-workspace-config/src/bar.txt
  $ ${TURBO} run missing-workspace-config-task --filter=missing-workspace-config
  \xe2\x80\xa2 Packages in scope: missing-workspace-config (esc)
  \xe2\x80\xa2 Running missing-workspace-config-task in 1 packages (esc)
  \xe2\x80\xa2 Remote caching disabled (esc)
<<<<<<< HEAD
  missing-workspace-config:missing-workspace-config-task: cache hit, suppressing logs 137766781818e32c
=======
  missing-workspace-config:missing-workspace-config-task: cache hit, suppressing logs 2fcb67955fb2c7b7
>>>>>>> 32fbbc94
  
   Tasks:    1 successful, 1 total
  Cached:    1 cached, 1 total
    Time:\s*[\.0-9]+m?s >>> FULL TURBO (re)
  
4. Set env var and assert cache miss, and that hash is different from above
  $ SOME_VAR=somevalue ${TURBO} run missing-workspace-config-task --filter=missing-workspace-config
  \xe2\x80\xa2 Packages in scope: missing-workspace-config (esc)
  \xe2\x80\xa2 Running missing-workspace-config-task in 1 packages (esc)
  \xe2\x80\xa2 Remote caching disabled (esc)
<<<<<<< HEAD
  missing-workspace-config:missing-workspace-config-task: cache miss, executing 5bb86345c2c926c3
=======
  missing-workspace-config:missing-workspace-config-task: cache miss, executing 3ad30dba93a44cfc
>>>>>>> 32fbbc94
  missing-workspace-config:missing-workspace-config-task: 
  missing-workspace-config:missing-workspace-config-task: > missing-workspace-config-task
  missing-workspace-config:missing-workspace-config-task: > echo running-missing-workspace-config-task > out/foo.min.txt
  missing-workspace-config:missing-workspace-config-task: 
  
   Tasks:    1 successful, 1 total
  Cached:    0 cached, 1 total
    Time:\s*[\.0-9]+m?s  (re)
  
5. Assert that task with cache:false doesn't get cached
  $ ${TURBO} run cached-task-4 --filter=missing-workspace-config > tmp.log
  $ cat tmp.log
  \xe2\x80\xa2 Packages in scope: missing-workspace-config (esc)
  \xe2\x80\xa2 Running cached-task-4 in 1 packages (esc)
  \xe2\x80\xa2 Remote caching disabled (esc)
<<<<<<< HEAD
  missing-workspace-config:cached-task-4: cache bypass, force executing f5ce92587b02e19e
=======
  missing-workspace-config:cached-task-4: cache bypass, force executing a3402b79e54983c6
>>>>>>> 32fbbc94
  missing-workspace-config:cached-task-4: 
  missing-workspace-config:cached-task-4: > cached-task-4
  missing-workspace-config:cached-task-4: > echo cached-task-4 > out/foo.min.txt
  missing-workspace-config:cached-task-4: 
  
   Tasks:    1 successful, 1 total
  Cached:    0 cached, 1 total
    Time:\s*[\.0-9]+m?s  (re)
  
  $ HASH=$(cat tmp.log | grep -E "missing-workspace-config:cached-task-4.* executing .*" | awk '{print $6}')
  $ echo $HASH
  [a-z0-9]{16} (re)
  $ test -f $TARGET_DIR/node_modules/.cache/turbo/$HASH.tar.zst;
  [1]<|MERGE_RESOLUTION|>--- conflicted
+++ resolved
@@ -46,11 +46,7 @@
   \xe2\x80\xa2 Packages in scope: missing-workspace-config (esc)
   \xe2\x80\xa2 Running missing-workspace-config-task in 1 packages (esc)
   \xe2\x80\xa2 Remote caching disabled (esc)
-<<<<<<< HEAD
-  missing-workspace-config:missing-workspace-config-task: cache miss, executing 137766781818e32c
-=======
   missing-workspace-config:missing-workspace-config-task: cache miss, executing 2fcb67955fb2c7b7
->>>>>>> 32fbbc94
   missing-workspace-config:missing-workspace-config-task: 
   missing-workspace-config:missing-workspace-config-task: > missing-workspace-config-task
   missing-workspace-config:missing-workspace-config-task: > echo running-missing-workspace-config-task > out/foo.min.txt
@@ -67,11 +63,7 @@
   \xe2\x80\xa2 Packages in scope: missing-workspace-config (esc)
   \xe2\x80\xa2 Running missing-workspace-config-task in 1 packages (esc)
   \xe2\x80\xa2 Remote caching disabled (esc)
-<<<<<<< HEAD
-  missing-workspace-config:missing-workspace-config-task: cache hit, suppressing logs 137766781818e32c
-=======
   missing-workspace-config:missing-workspace-config-task: cache hit, suppressing logs 2fcb67955fb2c7b7
->>>>>>> 32fbbc94
   
    Tasks:    1 successful, 1 total
   Cached:    1 cached, 1 total
@@ -82,11 +74,7 @@
   \xe2\x80\xa2 Packages in scope: missing-workspace-config (esc)
   \xe2\x80\xa2 Running missing-workspace-config-task in 1 packages (esc)
   \xe2\x80\xa2 Remote caching disabled (esc)
-<<<<<<< HEAD
-  missing-workspace-config:missing-workspace-config-task: cache miss, executing 5bb86345c2c926c3
-=======
   missing-workspace-config:missing-workspace-config-task: cache miss, executing 3ad30dba93a44cfc
->>>>>>> 32fbbc94
   missing-workspace-config:missing-workspace-config-task: 
   missing-workspace-config:missing-workspace-config-task: > missing-workspace-config-task
   missing-workspace-config:missing-workspace-config-task: > echo running-missing-workspace-config-task > out/foo.min.txt
@@ -102,11 +90,7 @@
   \xe2\x80\xa2 Packages in scope: missing-workspace-config (esc)
   \xe2\x80\xa2 Running cached-task-4 in 1 packages (esc)
   \xe2\x80\xa2 Remote caching disabled (esc)
-<<<<<<< HEAD
-  missing-workspace-config:cached-task-4: cache bypass, force executing f5ce92587b02e19e
-=======
   missing-workspace-config:cached-task-4: cache bypass, force executing a3402b79e54983c6
->>>>>>> 32fbbc94
   missing-workspace-config:cached-task-4: 
   missing-workspace-config:cached-task-4: > cached-task-4
   missing-workspace-config:cached-task-4: > echo cached-task-4 > out/foo.min.txt
