Setup
  $ . ${TESTDIR}/../../../helpers/setup.sh
  $ . ${TESTDIR}/setup.sh $(pwd) "linked"

Make sure we use local, but do not pass --skip-infer to old binary
  $ ${TESTDIR}/set_version.sh $(pwd) "1.0.0"
  $ ${TURBO} build --filter foo -vv > out.log
<<<<<<< HEAD
  $ grep --quiet -oF "Local turbo version: 1.0.0" out.log
=======
  $ grep --quiet -F "Local turbo version: 1.0.0" out.log
>>>>>>> 495bae9d
  $ cat out.log | tail -n1
  build --filter foo -vv --

Make sure we use local, and DO pass --skip-infer to newer binary
  $ ${TESTDIR}/set_version.sh $(pwd) "1.8.0"
  $ ${TURBO} build --filter foo -vv > out.log
<<<<<<< HEAD
  $ grep --quiet -oF "Local turbo version: 1.8.0" out.log
=======
  $ grep --quiet -F "Local turbo version: 1.8.0" out.log
>>>>>>> 495bae9d
  $ cat out.log | tail -n1
  --skip-infer build --filter foo -vv --single-package --<|MERGE_RESOLUTION|>--- conflicted
+++ resolved
@@ -5,21 +5,13 @@
 Make sure we use local, but do not pass --skip-infer to old binary
   $ ${TESTDIR}/set_version.sh $(pwd) "1.0.0"
   $ ${TURBO} build --filter foo -vv > out.log
-<<<<<<< HEAD
-  $ grep --quiet -oF "Local turbo version: 1.0.0" out.log
-=======
   $ grep --quiet -F "Local turbo version: 1.0.0" out.log
->>>>>>> 495bae9d
   $ cat out.log | tail -n1
   build --filter foo -vv --
 
 Make sure we use local, and DO pass --skip-infer to newer binary
   $ ${TESTDIR}/set_version.sh $(pwd) "1.8.0"
   $ ${TURBO} build --filter foo -vv > out.log
-<<<<<<< HEAD
-  $ grep --quiet -oF "Local turbo version: 1.8.0" out.log
-=======
   $ grep --quiet -F "Local turbo version: 1.8.0" out.log
->>>>>>> 495bae9d
   $ cat out.log | tail -n1
   --skip-infer build --filter foo -vv --single-package --