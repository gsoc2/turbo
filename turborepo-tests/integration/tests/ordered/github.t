--- conflicted
+++ resolved
@@ -67,17 +67,10 @@
   npm ERR! Lifecycle script `fail` failed with error: 
   npm ERR! Error: command failed 
   npm ERR!   in workspace: util 
-<<<<<<< HEAD
   npm ERR\!   at location: (.*)(\/|\\)packages(\/|\\)util  (re)
-  \[ERROR\] command finished with error: command \((.*)(\/|\\)packages(\/|\\)util\) npm run fail exited \(1\) (re)
+  \[ERROR\] command finished with error: command \((.*)/packages(\/|\\)util\) (.*)npm run fail exited \(1\) (re)
   ::endgroup::
-  ::error::util#fail: command \(.*(\/|\\)packages(\/|\\)util\) npm run fail exited \(1\) (re)
-=======
-  npm ERR\!   at location: (.*)/packages/util  (re)
-  \[ERROR\] command finished with error: command \((.*)/packages/util\) (.*)npm run fail exited \(1\) (re)
-  ::endgroup::
-  ::error::util#fail: command \(.*/packages/util\) (.*)npm run fail exited \(1\) (re)
->>>>>>> 06ec9fab
+  ::error::util#fail: command \(.*(\/|\\)packages(\/|\\)util\) (.*)npm run fail exited \(1\) (re)
   
    Tasks:    0 successful, 1 total
   Cached:    0 cached, 1 total
