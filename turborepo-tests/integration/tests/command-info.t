Setup
  $ . ${TESTDIR}/../../helpers/setup.sh
  $ . ${TESTDIR}/_helpers/setup_monorepo.sh $(pwd)

Run info
  $ ${TURBO} info
  You are not logged in
  3 packages found in workspace
  
<<<<<<< HEAD
  - another packages(\/|\\)another(\/|\\)package\.json (re)
  - my-app apps(\/|\\)my-app(\/|\\)package\.json (re)
  - util packages(\/|\\)util(\/|\\)package\.json (re)
=======
  - another packages/another
  - my-app apps/my-app
  - util packages/util
>>>>>>> be8573db


Run info on package `another`
  $ ${TURBO} info another
  another depends on:
  - root

Run info on package `my-app`
  $ ${TURBO} info my-app
  my-app depends on:
  - root
  - util<|MERGE_RESOLUTION|>--- conflicted
+++ resolved
@@ -7,15 +7,9 @@
   You are not logged in
   3 packages found in workspace
   
-<<<<<<< HEAD
-  - another packages(\/|\\)another(\/|\\)package\.json (re)
-  - my-app apps(\/|\\)my-app(\/|\\)package\.json (re)
-  - util packages(\/|\\)util(\/|\\)package\.json (re)
-=======
-  - another packages/another
-  - my-app apps/my-app
-  - util packages/util
->>>>>>> be8573db
+  - another packages(\/|\\)another (re)
+  - my-app apps(\/|\\)my-app (re)
+  - util packages(\/|\\)util (re)
 
 
 Run info on package `another`
