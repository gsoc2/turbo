name: Test
on:
  push:
    branches: [main]
  pull_request:

concurrency:
  group: ${{ github.workflow }}-${{ github.head_ref || github.run_id }}
  cancel-in-progress: ${{ github.event_name == 'pull_request' }}

permissions:
  actions: write
  contents: read
  pull-requests: read

jobs:
  # determine_jobs:
  #   name: Determine jobs to run
  #   runs-on: ubuntu-latest
  #   permissions:
  #     contents: read
  #     pull-requests: write
  #   steps:
  #     - name: Find PR Comment
  #       id: comment
  #       if: github.event_name == 'pull_request'
  #       uses: peter-evans/find-comment@v2
  #       with:
  #         issue-number: ${{ github.event.pull_request.number }}
  #         comment-author: "github-actions[bot]"
  #         body-includes: "<!-- CI COMMENT -->"

  #     - name: Create or update PR comment
  #       if: github.event_name == 'pull_request' && steps.comment.outputs.comment-id != ''
  #       uses: peter-evans/create-or-update-comment@v2
  #       continue-on-error: true
  #       with:
  #         comment-id: ${{ steps.comment.outputs.comment-id }}
  #         issue-number: ${{ github.event.pull_request.number }}
  #         body: |
  #           ## :hourglass_flowing_sand: CI is running again... :hourglass_flowing_sand:

  #           [Wait for it...](https://github.com/vercel/turbo/actions/runs/${{ github.run_id }})

  #           <!-- CI COMMENT -->

  #         edit-mode: replace

  #     - name: Checkout
  #       uses: actions/checkout@v3

  #     - name: CI related changes
  #       id: ci
  #       uses: technote-space/get-diff-action@v6
  #       with:
  #         PATTERNS: |
  #           .github/actions/**
  #           .github/workflows/test.yml
  #           .github/workflows/setup-nextjs-build.yml
  #           .github/workflows/nextjs-integration-test-results.yml
  #           .github/workflows/upload-nextjs-integration-test-results.yml

  #     - name: Root cargo related changes
  #       id: cargo
  #       uses: technote-space/get-diff-action@v6
  #       with:
  #         PATTERNS: |
  #           Cargo.*
  #           rust-toolchain

  #     - name: Turborepo version changes
  #       id: turborepo_version
  #       uses: technote-space/get-diff-action@v6
  #       with:
  #         PATTERNS: |
  #           version.txt

  #     - name: Rust related changes
  #       id: rust
  #       uses: technote-space/get-diff-action@v6
  #       with:
  #         PATTERNS: |
  #           pnpm-lock.yaml
  #           package.json
  #           Cargo.**
  #           crates/**
  #           shim/**
  #           xtask/**
  #           .cargo/**
  #           rust-toolchain
  #           !**.md
  #           !**.mdx

  #     - name: Turbopack related changes
  #       id: turbopack
  #       uses: technote-space/get-diff-action@v6
  #       with:
  #         PATTERNS: |
  #           pnpm-lock.yaml
  #           package.json
  #           crates/**
  #           xtask/**
  #           .cargo/**
  #           rust-toolchain
  #           !crates/turborepo*/**
  #           !**.md
  #           !**.mdx

  #     - name: Turbopack Benchmark related changes
  #       id: turbopack_bench
  #       uses: technote-space/get-diff-action@v6
  #       with:
  #         PATTERNS: |
  #           crates/turbopack-bench/**
  #           !*.md

  #     - name: Turbopack TypeScript related changes
  #       id: turbopack_typescript
  #       uses: technote-space/get-diff-action@v6
  #       with:
  #         PATTERNS: |
  #           crates/turbopack*/js/**

  #     - name: Turborepo Rust related changes
  #       id: turborepo_rust
  #       uses: technote-space/get-diff-action@v6
  #       with:
  #         PATTERNS: |
  #           pnpm-lock.yaml
  #           package.json
  #           crates/turborepo*/**
  #           .cargo/**
  #           rust-toolchain
  #           !**.md
  #           !**.mdx

  #     - name: Turborepo Go related changes
  #       id: turborepo_go
  #       uses: technote-space/get-diff-action@v6
  #       with:
  #         PATTERNS: |
  #           cli/**

  #     - name: Turborepo integration tests changes
  #       id: turborepo_integration
  #       uses: technote-space/get-diff-action@v6
  #       with:
  #         PATTERNS: |
  #           turborepo-tests/integration/**
  #           turborepo-tests/helpers/**

  #     - name: Turborepo e2e tests changes
  #       id: turborepo_e2e
  #       uses: technote-space/get-diff-action@v6
  #       with:
  #         PATTERNS: |
  #           turborepo-tests/e2e/**
  #           turborepo-tests/helpers/**

  #     - name: Examples related changes
  #       id: examples
  #       uses: technote-space/get-diff-action@v6
  #       with:
  #         PATTERNS: |
  #           examples/**
  #           examples-tests/**
  #           !**.md
  #           !**.mdx

  #     - name: Turborepo JS Package related changes
  #       id: turborepo_js
  #       uses: technote-space/get-diff-action@v6
  #       with:
  #         PATTERNS: |
  #           packages/**

  #     - name: Formatting related changes
  #       id: format
  #       uses: technote-space/get-diff-action@v6
  #       with:
  #         PATTERNS: |
  #           **/*.{yml,yaml,md,mdx,js,jsx,ts,tsx,json,toml,css}

  #   outputs:
  #     rust: ${{ steps.ci.outputs.diff != '' || steps.rust.outputs.diff != '' }}
  #     cargo_only: ${{ steps.ci.outputs.diff != '' || (steps.cargo.outputs.diff != '' && steps.turbopack.outputs.diff == '' && steps.turborepo_rust.outputs.diff == '') }}
  #     # We only test workspace dependency changes on main, not on PRs to speed up CI
  #     cargo_on_main: ${{ steps.ci.outputs.diff != '' || (steps.cargo.outputs.diff != '' && github.event_name == 'push' && github.ref == 'refs/heads/main') }}
  #     turbopack: ${{ steps.ci.outputs.diff != '' || steps.turbopack.outputs.diff != '' }}
  #     turbopack_typescript: ${{ steps.ci.outputs.diff != '' || steps.turbopack_typescript.outputs.diff != '' }}
  #     turborepo_rust: ${{ steps.ci.outputs.diff != '' || steps.turborepo_rust.outputs.diff != '' }}
  #     turbopack_bench: ${{ steps.ci.outputs.diff != '' || steps.turbopack_bench.outputs.diff != '' }}
  #     turborepo_go_unit: ${{ steps.ci.outputs.diff != '' || steps.turborepo_go.outputs.diff != '' || steps.turborepo_rust.outputs.diff != '' }}
  #     turborepo_go_lint: ${{ steps.ci.outputs.diff != '' || steps.turborepo_go.outputs.diff != ''}}
  #     turborepo_build: ${{ steps.ci.outputs.diff != '' || steps.turborepo_go.outputs.diff != '' || steps.turborepo_rust.outputs.diff != '' || steps.turborepo_integration.outputs.diff != '' || steps.turborepo_e2e.outputs.diff != ''}}
  #     turborepo_e2e: ${{ steps.ci.outputs.diff != '' || steps.turborepo_go.outputs.diff != '' || steps.turborepo_rust.outputs.diff != ''  || steps.turborepo_e2e.outputs.diff != '' }}
  #     turborepo_integration: ${{ steps.ci.outputs.diff != '' || steps.turborepo_go.outputs.diff != '' || steps.turborepo_rust.outputs.diff != ''  || steps.turborepo_integration.outputs.diff != '' }}
  #     examples: ${{ steps.ci.outputs.diff != '' || steps.examples.outputs.diff != '' || steps.turborepo_version.outputs.diff != '' }}
  #     turborepo_js: ${{ steps.ci.outputs.diff != '' || steps.turborepo_js.outputs.diff != '' }}
  #     format: ${{ steps.ci.outputs.diff != '' || steps.format.outputs.diff != '' }}
  #     push: ${{ steps.ci.outputs.diff != '' || github.event_name == 'push' }}
  #     tag: ${{ steps.ci.outputs.diff != '' || (github.event_name == 'push' && startsWith(github.ref, 'refs/tags/node-file-trace')) }}
  #     main_push: ${{ github.event_name == 'push' && github.ref == 'refs/heads/main' }}
  #     tag_push: ${{ github.event_name == 'push' && startsWith(github.ref, 'refs/tags/node-file-trace') }}

  # build_turborepo:
  #   name: Build Turborepo
  #   needs: determine_jobs
  #   if: needs.determine_jobs.outputs.turborepo_build == 'true'
  #   runs-on: ${{ matrix.os.runner }}
  #   strategy:
  #     fail-fast: false
  #     matrix:
  #       os:
  #         - name: ubuntu
  #           runner: ubuntu-latest
  #         - name: macos
  #           runner: macos-latest
  #         - name: windows
  #           runner: windows-latest
  #   steps:
  #     - name: Checkout
  #       uses: actions/checkout@v3
  #       with:
  #         fetch-depth: 0

  #     - name: Run sccache-cache
  #       uses: mozilla-actions/sccache-action@v0.0.3

  #     - uses: ./.github/actions/setup-turborepo-environment
  #       with:
  #         windows: ${{ matrix.os.name == 'windows' }}
  #         github-token: "${{ secrets.GITHUB_TOKEN }}"

  #     - run: turbo run build --filter=cli --color --env-mode=strict --token=${{ secrets.TURBO_TOKEN }} --team=${{ vars.TURBO_TEAM }}
  #       env:
  #         SCCACHE_BUCKET: turborepo-sccache
  #         SCCACHE_REGION: us-east-2
  #         # Only use sccache if we're in the Vercel repo.
  #         RUSTC_WRAPPER: ${{ !github.event.pull_request.head.repo.fork && 'sccache' || '' }}
  #         CARGO_INCREMENTAL: 0
  #         AWS_ACCESS_KEY_ID: ${{ secrets.AWS_ACCESS_KEY_ID }}
  #         AWS_SECRET_ACCESS_KEY: ${{ secrets.AWS_SECRET_ACCESS_KEY }}
  #         EXPERIMENTAL_RUST_CODEPATH: true
  #       shell: bash

  #     - name: Run sccache stat for check
  #       shell: bash
  #       run: ${SCCACHE_PATH} --show-stats
  #       if: ${{ !github.event.pull_request.head.repo.fork }}

  # go_lint:
  #   name: Go linting
  #   runs-on: ubuntu-latest
  #   needs: determine_jobs
  #   if: needs.determine_jobs.outputs.turborepo_go_lint == 'true'
  #   steps:
  #     - name: Checkout
  #       uses: actions/checkout@v3
  #       with:
  #         fetch-depth: 0

  #     - name: Setup Go
  #       uses: ./.github/actions/setup-go
  #       with:
  #         github-token: "${{ secrets.GITHUB_TOKEN }}"

  #     - name: Setup Protos
  #       run: cd cli && make compile-protos

  #     - name: Build turborepo-ffi
  #       run: cd cli && make turborepo-ffi-install

  #     - name: golangci Linting
  #       uses: golangci/golangci-lint-action@v3
  #       with:
  #         # More config options documented here: https://github.com/golangci/golangci-lint-action
  #         version: latest
  #         working-directory: cli
  #         args: --new-from-rev=${{ github.event.pull_request.base.sha || 'HEAD~1' }}

  # go_unit:
  #   name: Go Unit Tests
  #   needs: determine_jobs
  #   if: needs.determine_jobs.outputs.turborepo_go_unit == 'true'
  #   timeout-minutes: 45
  #   runs-on: ${{ matrix.os.runner }}
  #   strategy:
  #     fail-fast: false
  #     matrix:
  #       os:
  #         - name: ubuntu
  #           runner: ubuntu-latest
  #         - name: macos
  #           runner: macos-latest
  #         - name: windows
  #           runner: windows-latest

  #   steps:
  #     - uses: actions/checkout@v3
  #     - uses: ./.github/actions/setup-turborepo-environment
  #       with:
  #         windows: ${{ matrix.os.name == 'windows' }}
  #         github-token: "${{ secrets.GITHUB_TOKEN }}"

  #     - run: turbo run test --filter=cli --color
  #       env:
  #         EXPERIMENTAL_RUST_CODEPATH: true
  #       shell: bash

  turborepo_integration:
    name: Turborepo Integration Tests
    # needs: [determine_jobs, build_turborepo]
    # if: needs.determine_jobs.outputs.turborepo_integration == 'true'
    # timeout-minutes: 30
    runs-on: ${{ matrix.os.runner }}
    strategy:
      fail-fast: false
      matrix:
        os:
          - name: ubuntu
            runner: ubuntu-latest
          - name: macos
            runner: macos-latest
          - name: windows
            runner: windows-latest
    steps:
      # On Windows, set autocrlf to input so that when the repo is cloned down
      # the fixtures retain their line endings and don't get updated to CRLF.
      # We want this because this repo also contains the fixtures for our test cases
      # and these fixtures have files that need stable file hashes. If we let git update
      # the line endings on checkout, the file hashes will change.
      # https://www.git-scm.com/book/en/v2/Customizing-Git-Git-Configuration#_core_autocrlf
      - name: set crlf
        if: matrix.os.name == 'windows'
        shell: bash
        run: git config --global core.autocrlf input
      - uses: actions/checkout@v3
      - uses: ./.github/actions/setup-turborepo-environment
        with:
          windows: ${{ matrix.os.name == 'windows' }}
          github-token: "${{ secrets.GITHUB_TOKEN }}"

      - name: Cache Prysk
        id: cache-prysk
        uses: actions/cache@v3
        with:
          path: cli/.cram_env
          key: prysk-venv-${{ matrix.os.name }}

      - name: Integration Tests
        run: turbo run test --filter=turborepo-tests-integration --color --env-mode=strict --token=${{ secrets.TURBO_TOKEN }} --team=${{ vars.TURBO_TEAM }}
        env:
          EXPERIMENTAL_RUST_CODEPATH: true

<<<<<<< HEAD
  # turborepo_integration_rust:
  #   name: Turborepo Integration Tests (Rust Codepath)
  #   needs: [determine_jobs, build_turborepo]
  #   if: needs.determine_jobs.outputs.turborepo_integration == 'true'
  #   timeout-minutes: 30
  #   runs-on: ${{ matrix.os.runner }}
  #   strategy:
  #     fail-fast: false
  #     matrix:
  #       os:
  #         - name: ubuntu
  #           runner: ubuntu-latest
  #         # TODO: enable macos when --experimental-rust-codepath is passing all tests on ubuntu
  #         # - name: macos
  #         #   runner: macos-latest
  #         # - name: windows
  #         #   runner: windows-latest
  #   steps:
  #     - uses: actions/checkout@v3
  #     - uses: ./.github/actions/setup-turborepo-environment
  #       with:
  #         target: ${{ matrix.os.name }}
  #         github-token: "${{ secrets.GITHUB_TOKEN }}"

  #     - name: Cache Prysk
  #       id: cache-prysk
  #       uses: actions/cache@v3
  #       with:
  #         path: cli/.cram_env
  #         key: prysk-venv-${{ matrix.os.name }}

  #     - name: Integration Tests
  #       run: turbo run test:rust-codepath --filter=turborepo-tests-integration --color --env-mode=strict --token=${{ secrets.TURBO_TOKEN }} --team=${{ vars.TURBO_TEAM }}
  #       env:
  #         EXPERIMENTAL_RUST_CODEPATH: true

  # turborepo_e2e:
  #   name: Turborepo E2E Tests
  #   needs: [determine_jobs, build_turborepo]
  #   if: needs.determine_jobs.outputs.turborepo_e2e == 'true'
  #   timeout-minutes: 60
  #   runs-on: ${{ matrix.os.runner }}
  #   strategy:
  #     fail-fast: false
  #     matrix:
  #       os:
  #         - name: ubuntu
  #           runner: ubuntu-latest
  #         - name: macos
  #           runner: macos-latest
  #         - name: windows
  #           runner: windows-latest
  #   steps:
  #     - uses: actions/checkout@v3
  #     - uses: ./.github/actions/setup-turborepo-environment
  #       with:
  #         windows: ${{ matrix.os.name == 'windows' }}
  #         github-token: "${{ secrets.GITHUB_TOKEN }}"

  #     - name: E2E Tests
  #       run: turbo run test --filter=turborepo-tests-e2e --remote-only --token=${{ secrets.TURBO_TOKEN }} --team=${{ vars.TURBO_TEAM }} --color --env-mode=strict
  #       env:
  #         EXPERIMENTAL_RUST_CODEPATH: true

  # turborepo_examples:
  #   name: Turborepo Examples
  #   needs: [determine_jobs]
  #   if: needs.determine_jobs.outputs.examples == 'true'
  #   timeout-minutes: 40

  #   strategy:
  #     fail-fast: false
  #     matrix:
  #       os:
  #         - name: ubuntu
  #           runner: ubuntu-latest
  #         - name: macos
  #           runner: macos-latest
  #   runs-on: ${{ matrix.os.runner }}
  #   steps:
  #     - name: Checkout
  #       uses: actions/checkout@v3

  #     # Note: the setup-node action inside this is somehow required for
  #     # the node setup below this step. Not sure why.
  #     - uses: ./.github/actions/setup-turborepo-environment
  #       with:
  #         windows: ${{ matrix.os.name == 'windows' }}
  #         github-token: "${{ secrets.GITHUB_TOKEN }}"

  #     # TODO: .github/actions/setup-node is pretty similar to the following
  #     # steps (Setup Pnpm, pnpm cache, corepack, setup node), but it didn't
  #     # work out of box. We should take another stab at it later.
  #     - name: Setup Pnpm
  #       uses: pnpm/action-setup@v2.2.4

  #     - name: Make sure pnpm always has a cache
  #       shell: bash
  #       run: |
  #         mkdir -p `pnpm store path`

  #     # Disable corepack, actions/setup-node invokes other package managers and
  #     # that causes corepack to throw an error, so we disable it first.
  #     - name: Disable corepack
  #       shell: bash
  #       run: corepack disable

  #     - name: Setup Node.js
  #       uses: actions/setup-node@v3
  #       with:
  #         node-version: 18
  #         cache: ${{ matrix.manager }}
  #         cache-dependency-path: package.json

  #     - name: Check examples
  #       shell: bash
  #       # Note: using CLI flags instead of env vars because
  #       # envs var would apply to the actual tests that exercise turbo also,
  #       # making test output non-deterministic.
  #       run: turbo run example-test --color --remote-only --token=${{ secrets.TURBO_TOKEN }} --team=${{ vars.TURBO_TEAM }} --env-mode=strict
  #       env:
  #         EXPERIMENTAL_RUST_CODEPATH: true

  #     # Re-enable corepack, actions/setup-node invokes other package managers and
  #     # that causes corepack to throw an error, so we disable it here. The "Post" step
  #     # for actions/setup-node will run at the end of this job, so we need to prep for it.
  #     - name: Disable corepack again
  #       shell: bash
  #       run: corepack disable

  # js_packages:
  #   name: JS Package Tests
  #   timeout-minutes: 30
  #   if: needs.determine_jobs.outputs.turborepo_js == 'true'
  #   needs: [determine_jobs]
  #   runs-on: ${{ matrix.os.runner }}
  #   strategy:
  #     fail-fast: false
  #     matrix:
  #       os:
  #         - name: ubuntu
  #           runner: ubuntu-latest
  #         - name: macos
  #           runner: macos-latest
  #   env:
  #     TURBO_TOKEN: ${{ secrets.TURBO_TOKEN }}
  #     TURBO_TEAM: ${{ vars.TURBO_TEAM }}
  #     TURBO_REMOTE_ONLY: true

  #   steps:
  #     # on main -> current + prev commit
  #     # pr -> pr commits + base commit
  #     - name: Determine fetch depth
  #       id: fetch-depth
  #       run: |
  #         echo "depth=$(( ${{ github.event.pull_request.commits || 1 }} + 1 ))" >> $GITHUB_OUTPUT

  #     - name: Checkout
  #       uses: actions/checkout@v3
  #       with:
  #         ref: ${{ github.ref }}
  #         fetch-depth: ${{ steps.fetch-depth.outputs.depth  }}

  #     - name: Build turborepo CLI from source
  #       uses: ./.github/actions/setup-turborepo-environment
  #       with:
  #         windows: ${{ matrix.os.name == 'windows' }}
  #         github-token: "${{ secrets.GITHUB_TOKEN }}"

  #     - name: Run tests
  #       run: |
  #         turbo run check-types test --filter={./packages/*}...[${{ github.event.pull_request.base.sha || 'HEAD^1' }}] --color --env-mode=strict
  #       env:
  #         EXPERIMENTAL_RUST_CODEPATH: true

  # turbopack_typescript:
  #   name: Turbopack TypeScript files
  #   runs-on: ubuntu-latest
  #   needs: determine_jobs
  #   if: needs.determine_jobs.outputs.turbopack_typescript == 'true'
  #   steps:
  #     - name: Checkout
  #       uses: actions/checkout@v3

  #     - name: Setup Node.js
  #       uses: ./.github/actions/setup-node

  #     - name: Install dependencies
  #       run: pnpm install -r --side-effects-cache false

  #     - name: Check turbopack-node types
  #       working-directory: crates/turbopack-node/js
  #       run: pnpm run check

  #     - name: Check turbopack-cli types
  #       working-directory: crates/turbopack-cli/js
  #       run: pnpm run check

  #     - name: Check turbopack-ecmascript-runtime types
  #       working-directory: crates/turbopack-ecmascript-runtime/js
  #       run: pnpm run check

  # rust_lint:
  #   needs: [determine_jobs]
  #   if: needs.determine_jobs.outputs.rust == 'true'
  #   name: Rust lints
  #   runs-on: ubuntu-latest
  #   steps:
  #     - name: Checkout
  #       uses: actions/checkout@v3

  #     - name: Setup Rust
  #       uses: ./.github/actions/setup-rust
  #       with:
  #         components: rustfmt

  #     - name: Run cargo fmt check
  #       run: |
  #         cargo fmt --check

  #     - name: Check Cargo.toml formatting (taplo)
  #       run: npx @taplo/cli format --check

  #     - name: Check licenses
  #       uses: EmbarkStudios/cargo-deny-action@v1
  #       with:
  #         command: check licenses

  # turborepo_rust_check:
  #   needs: [determine_jobs]
  #   # We test dependency changes only on main
  #   if: |
  #     (needs.determine_jobs.outputs.rust == 'true' && needs.determine_jobs.outputs.turborepo_rust == 'true') ||
  #     needs.determine_jobs.outputs.cargo_on_main == 'true' ||
  #     needs.determine_jobs.outputs.cargo_only == 'true'
  #   name: Turborepo rust check
  #   runs-on: ubuntu-latest-16-core-oss
  #   steps:
  #     - name: Checkout
  #       uses: actions/checkout@v3

  #     - name: Setup Rust
  #       uses: ./.github/actions/setup-rust
  #       with:
  #         components: clippy
  #         targets: wasm32-unknown-unknown

  #     - name: Setup Go
  #       uses: ./.github/actions/setup-go
  #       with:
  #         github-token: "${{ secrets.GITHUB_TOKEN }}"

  #     - name: Setup capnproto
  #       uses: ./.github/actions/setup-capnproto

  #     - name: Run cargo check
  #       run: |
  #         cargo groups check turborepo-libraries --features rustls-tls

  # turborepo_rust_clippy:
  #   needs: [turborepo_rust_check]
  #   name: Turborepo rust clippy
  #   runs-on: ubuntu-latest-16-core-oss
  #   steps:
  #     - name: Checkout
  #       uses: actions/checkout@v3

  #     - name: Setup Rust
  #       uses: ./.github/actions/setup-rust
  #       with:
  #         components: clippy
  #         targets: wasm32-unknown-unknown

  #     - name: Setup Go
  #       uses: ./.github/actions/setup-go
  #       with:
  #         github-token: "${{ secrets.GITHUB_TOKEN }}"

  #     - name: Setup capnproto
  #       uses: ./.github/actions/setup-capnproto

  #     - name: Run cargo clippy
  #       run: |
  #         cargo groups clippy turborepo-libraries --features rustls-tls -- --deny clippy::all

  #     - name: Run ast-grep lints
  #       run: |
  #         npx --package @ast-grep/cli -- ast-grep scan $(cargo groups list turborepo-libraries | awk '{ print $2 }' | tr '\n' ' ')

  # turbopack_rust_check:
  #   needs: [determine_jobs]
  #   # We test dependency changes only on main
  #   if: |
  #     (needs.determine_jobs.outputs.rust == 'true' && needs.determine_jobs.outputs.turbopack == 'true') ||
  #     needs.determine_jobs.outputs.cargo_on_main == 'true' ||
  #     needs.determine_jobs.outputs.cargo_only == 'true'
  #   name: Turbopack rust check
  #   runs-on: ubuntu-latest-16-core-oss
  #   steps:
  #     - name: Checkout
  #       uses: actions/checkout@v3

  #     - name: Setup Rust
  #       uses: ./.github/actions/setup-rust
  #       with:
  #         components: clippy
  #         targets: wasm32-unknown-unknown

  #     - name: Setup Go
  #       uses: ./.github/actions/setup-go
  #       with:
  #         github-token: "${{ secrets.GITHUB_TOKEN }}"

  #     - name: Run cargo check release
  #       run: |
  #         RUSTFLAGS="-D warnings -A deprecated" cargo groups check turbopack --features rustls-tls --release

  # turbopack_rust_clippy:
  #   needs: [turbopack_rust_check]
  #   name: Turbopack rust clippy
  #   runs-on: ubuntu-latest-16-core-oss
  #   steps:
  #     - name: Checkout
  #       uses: actions/checkout@v3

  #     - name: Setup Rust
  #       uses: ./.github/actions/setup-rust
  #       with:
  #         components: clippy
  #         targets: wasm32-unknown-unknown

  #     - name: Setup Go
  #       uses: ./.github/actions/setup-go
  #       with:
  #         github-token: "${{ secrets.GITHUB_TOKEN }}"

  #     - name: Run cargo clippy
  #       run: |
  #         RUSTFLAGS="-D warnings -A deprecated -Aclippy::too_many_arguments" cargo groups clippy turbopack --features rustls-tls

  #     - name: Run ast-grep lints
  #       run: |
  #         npx --package @ast-grep/cli -- ast-grep scan $(cargo groups list turbopack | awk '{ print $2 }' | tr '\n' ' ')

  # next_dev_check:
  #   needs: [determine_jobs]
  #   if: needs.determine_jobs.outputs.turbopack == 'true' || needs.determine_jobs.outputs.cargo_on_main == 'true'
  #   name: Check next-swc
  #   runs-on: ubuntu-latest-8-core-oss
  #   permissions:
  #     pull-requests: write
  #   steps:
  #     - name: tune linux network
  #       run: sudo ethtool -K eth0 tx off rx off

  #     - name: Checkout Next.js
  #       uses: actions/checkout@v3
  #       with:
  #         repository: vercel/next.js

  #     - name: Setup Rust
  #       uses: ./.github/actions/setup-rust

  #     - name: Build next-swc
  #       run: |
  #         export TURBOPACK_REMOTE="https://github.com/vercel/turbo"

  #         # patch the turbo git dependency with the commit of the current PR.
  #         export BINDING=$(printf 'patch."%s".%s.git="%s?rev=%s"' "$TURBOPACK_REMOTE" "turbopack-binding" "$TURBOPACK_REMOTE" "$GITHUB_SHA")
  #         export TASKS=$(printf 'patch."%s".%s.git="%s?rev=%s"' "$TURBOPACK_REMOTE" "turbo-tasks" "$TURBOPACK_REMOTE" "$GITHUB_SHA")
  #         export TASKS_FS=$(printf 'patch."%s".%s.git="%s?rev=%s"' "$TURBOPACK_REMOTE" "turbo-tasks-fs" "$TURBOPACK_REMOTE" "$GITHUB_SHA")

  #         # set pipefail so the exit code of `cargo check` gets preserved
  #         (set -o pipefail && \
  #         cargo check \
  #           --config $BINDING --config $TASKS --config $TASKS_FS \
  #           --all -p next-swc-api \
  #           --no-default-features --features custom_allocator,rustls-tls \
  #           --message-format short --quiet \
  #         2>&1 | tee cargo_output.log)

  #     - name: Success Log
  #       run: |
  #         printf ":white_check_mark: This change can build \`next-swc\`" > out.log

  #     - name: Post logs if there are errors
  #       if: failure()
  #       env:
  #         GITHUB_TOKEN: ${{ secrets.GITHUB_TOKEN }}
  #       run: |
  #         job_url=$(gh api repos/${{ github.repository }}/actions/runs/${{ github.run_id }}/attempts/${{ github.run_attempt }}/jobs --paginate --jq '.jobs.[] | select(.name == "Check next-swc").html_url')

  #         # strip ansi colors with `sed`
  #         echo "\
  #         :warning: This change may fail to build \`next-swc\`.

  #         <details><summary>Logs</summary>
  #         <p>

  #         \`\`\`
  #         $(cat cargo_output.log | sed -r "s/\x1B\[([0-9]{1,3}(;[0-9]{1,2};?)?)?[mGK]//g")
  #         \`\`\`
  #         </p>
  #         </details>

  #         See [job summary]($job_url) for details
  #         " > out.log

  #     - name: PR comment with file
  #       uses: thollander/actions-comment-pull-request@v2
  #       if: always() && github.repository == 'vercel/turbo'
  #       # We'll not block CI on this step
  #       continue-on-error: true
  #       with:
  #         filePath: ./out.log
  #         comment_tag: check_next_swc_turbopack

  # turborepo_rust_test:
  #   needs: [turborepo_rust_check]
  #   strategy:
  #     fail-fast: false
  #     matrix:
  #       os:
  #         - name: ubuntu
  #           runner: ubuntu-latest-16-core-oss
  #           nextest: linux
  #         - name: macos
  #           runner: macos-latest
  #           nextest: mac
  #         - name: windows
  #           runner: windows-latest
  #           nextest: windows-tar
  #   runs-on: ${{ matrix.os.runner }}
  #   name: Turborepo Rust testing on ${{ matrix.os.name }}
  #   steps:
  #     - name: Set git to use LF line endings
  #       run: |
  #         git config --global core.autocrlf false
  #         git config --global core.eol lf
  #       if: matrix.os.name == 'windows'

  #     - name: Checkout
  #       uses: actions/checkout@v3

  #     - name: Setup Rust
  #       uses: ./.github/actions/setup-rust
  #       with:
  #         save-cache: true

  #     - name: Setup capnproto
  #       uses: ./.github/actions/setup-capnproto

  #     - name: Setup Protoc
  #       uses: arduino/setup-protoc@v1
  #       with:
  #         repo-token: ${{ secrets.GITHUB_TOKEN }}

  #     - name: Run tests
  #       timeout-minutes: 120
  #       run: |
  #         cargo groups test turborepo-libraries

  # turbopack_rust_test1:
  #   needs: [turbopack_rust_check]
  #   runs-on: ubuntu-latest-16-core-oss
  #   name: Turbopack Rust testing on ubuntu
  #   steps:
  #     - name: Checkout
  #       uses: actions/checkout@v3

  #     - name: Setup Rust
  #       uses: ./.github/actions/setup-rust
  #       with:
  #         save-cache: true

  #     - name: Setup Node.js
  #       uses: ./.github/actions/setup-node
  #       with:
  #         node-version: 18

  #     - name: Install tests dependencies
  #       working-directory: crates/turbopack/tests/node-file-trace
  #       run: pnpm install -r --side-effects-cache false

  #     - name: Install tests dependencies in examples/with-yarn
  #       working-directory: examples/with-yarn
  #       run: npm install

  #     - name: Install nextest
  #       uses: taiki-e/install-action@nextest

  #     - name: Build nextest
  #       timeout-minutes: 120
  #       run: |
  #         cargo tp-pre-test
  #     - name: Run nextest
  #       timeout-minutes: 120
  #       run: |
  #         cargo tp-test --profile tp-test-linux

  #     - name: Upload results
  #       if: always()
  #       uses: actions/upload-artifact@v3
  #       with:
  #         name: test_reports
  #         path: target/nextest/**/*.xml

  # turbopack_rust_test2:
  #   needs: [turbopack_rust_check]
  #   strategy:
  #     fail-fast: false
  #     matrix:
  #       os:
  #         - name: macos
  #           runner: macos-latest
  #         - name: windows
  #           runner: windows-latest
  #   runs-on: ${{ matrix.os.runner }}
  #   name: Turbopack Rust testing on ${{ matrix.os.name }}
  #   steps:
  #     - name: Set git to use LF line endings
  #       run: |
  #         git config --global core.autocrlf false
  #         git config --global core.eol lf
  #       if: matrix.os.name == 'windows'

  #     - name: Checkout
  #       uses: actions/checkout@v3

  #     - name: Set up Python
  #       uses: actions/setup-python@v4
  #       with:
  #         # TODO: Remove this specific version constraint once pnpm ships with
  #         # node-gyp that's compatible with Python 3.12+
  #         python-version: 3.11

  #     - name: Setup Rust
  #       uses: ./.github/actions/setup-rust
  #       with:
  #         save-cache: true

  #     - name: Setup Node.js
  #       uses: ./.github/actions/setup-node
  #       with:
  #         node-version: 18

  #     - name: Setup Protoc
  #       uses: arduino/setup-protoc@v1
  #       with:
  #         repo-token: ${{ secrets.GITHUB_TOKEN }}

  #     - name: Prepare toolchain on Windows
  #       run: |
  #         pnpx node-gyp install
  #         echo 'node-linker = "hoisted"' > crates/turbopack/tests/node-file-trace/.npmrc
  #       if: matrix.os.name == 'windows'

  #     - name: Install tests dependencies
  #       working-directory: crates/turbopack/tests/node-file-trace
  #       run: pnpm install -r --side-effects-cache false

  #     - name: Install tests dependencies in examples/with-yarn
  #       working-directory: examples/with-yarn
  #       run: npm install

  #     - name: Install nextest
  #       uses: taiki-e/install-action@nextest

  #     - name: Build nextest
  #       timeout-minutes: 120
  #       run: |
  #         cargo tp-pre-test

  #     - name: Run nextest (Mac)
  #       timeout-minutes: 120
  #       if: matrix.os.name == 'macos'
  #       run: |
  #         cargo tp-test --profile tp-test-mac

  #     - name: Run nextest (Windows)
  #       timeout-minutes: 120
  #       if: matrix.os.name == 'windows'
  #       run: |
  #         cargo tp-test --profile tp-test-win

  #     - name: Upload results
  #       if: always()
  #       uses: actions/upload-artifact@v3
  #       with:
  #         name: test_reports
  #         path: target/nextest/**/*.xml

  # format_lint:
  #   name: Formatting
  #   runs-on: ubuntu-latest
  #   needs: determine_jobs
  #   if: needs.determine_jobs.outputs.format == 'true'
  #   env:
  #     TURBO_TOKEN: ${{ secrets.TURBO_TOKEN }}
  #     TURBO_TEAM: ${{ vars.TURBO_TEAM }}
  #     TURBO_REMOTE_ONLY: true
  #   steps:
  #     - name: Checkout
  #       uses: actions/checkout@v3
  #     - uses: ./.github/actions/setup-turborepo-environment
  #       with:
  #         github-token: "${{ secrets.GITHUB_TOKEN }}"
  #     - name: Lint
  #       # Filters some workspaces out:
  #       # - `cli` because it runs golangci-lint and this Job doesn't have all the dependencies for that.
  #       # - Other `@vercel/*` packages because ??
  #       run: turbo run lint --filter=!cli --filter=!@vercel/devlow-bench --filter=!@vercel/experimental-nft-next-plugin --filter=!@vercel/experimental-nft-next-plugin --filter=!turbopack-bump-action --filter=!next-integration-stat --env-mode=strict
  #       env:
  #         EXPERIMENTAL_RUST_CODEPATH: true

  # final:
  #   name: Ok
  #   needs:
  #     - determine_jobs
  #     - go_lint
  #     - go_unit
  #     - turborepo_examples
  #     - turborepo_e2e
  #     - turborepo_integration
  #     - js_packages
  #     - rust_lint
  #     - turborepo_rust_check
  #     - turborepo_rust_clippy
  #     - turbopack_rust_check
  #     - turbopack_rust_clippy
  #     - turbopack_rust_test1
  #     - turbopack_typescript
  #     - turborepo_rust_test
  #     - format_lint
  #   if: always()
  #   permissions:
  #     contents: read
  #     pull-requests: write
  #   runs-on: ubuntu-latest
  #   steps:
  #     - name: Compute info
  #       id: info
  #       if: always()
  #       run: |
  #         cancelled=false
  #         failure=false
  #         subjob () {
  #           local result=$1
  #           local name=$2
  #           if [ "$result" = "cancelled" ]; then
  #             cancelled=true
  #           elif [ "$result" != "success" ] && [ "$result" != "skipped" ]; then
  #             echo "- $name" >> failures.md
  #             failure=true
  #           fi
  #         }
  #         subjob ${{needs.determine_jobs.result}} "Determining jobs"
  #         subjob ${{needs.go_lint.result}} "Go lints"
  #         subjob ${{needs.go_unit.result}} "Go unit tests"
  #         subjob ${{needs.turborepo_examples.result}} "Turborepo examples"
  #         subjob ${{needs.turborepo_e2e.result}} "Go e2e tests"
  #         subjob ${{needs.turborepo_integration.result}} "Turborepo integration tests"
  #         subjob ${{needs.js_packages.result}} "JS Package tests"
  #         subjob ${{needs.rust_lint.result}} "Rust lints"
  #         subjob ${{needs.turborepo_rust_check.result}} "Turborepo Rust checks"
  #         subjob ${{needs.turborepo_rust_clippy.result}} "Turborepo Rust clippy"
  #         subjob ${{needs.turbopack_rust_check.result}} "Turbopack Rust checks"
  #         subjob ${{needs.turbopack_rust_clippy.result}} "Turbopack Rust clippy"
  #         subjob ${{needs.turbopack_rust_test1.result}} "Turbopack Rust tests (linux)"
  #         subjob ${{needs.turbopack_typescript.result}} "Turbopack Typescript checks"
  #         subjob ${{needs.turborepo_rust_test.result}} "Turborepo Rust tests"
  #         subjob ${{needs.format_lint.result}} "Formatting"
  #         if [ "$cancelled" = "true" ]; then
  #            echo "cancelled=true" >> $GITHUB_OUTPUT
  #         elif [ "$failure" = "true" ]; then
  #           echo "failure=true" >> $GITHUB_OUTPUT
  #         else
  #           echo "success=true" >> $GITHUB_OUTPUT
  #         fi

  #     - name: Add failure prose text
  #       if: steps.info.outputs.failure == 'true'
  #       run: |
  #         echo "## :warning: CI failed :warning:" > comment.md
  #         echo >> comment.md
  #         echo "The following steps have failed in CI:" >> comment.md
  #         echo >> comment.md
  #         cat failures.md >> comment.md
  #         echo >> comment.md
  #         echo "See [workflow summary](https://github.com/vercel/turbo/actions/runs/${{ github.run_id }}) for details">> comment.md
  #         echo >> comment.md
  #         echo "<!-- CI COMMENT -->" >> comment.md

  #     - name: Add success prose text
  #       if: steps.info.outputs.success == 'true'
  #       run: |
  #         echo "## :green_circle: CI likely successful :green_circle:" > comment.md
  #         echo >> comment.md
  #         echo "A few longer running steps are still running, but they should not be considered as blocking." >> comment.md
  #         echo >> comment.md
  #         echo "See [workflow summary](https://github.com/vercel/turbo/actions/runs/${{ github.run_id }}) for details">> comment.md
  #         echo >> comment.md
  #         echo "<!-- CI COMMENT -->" >> comment.md

  #     - name: Find PR Comment
  #       id: comment
  #       if: always() && github.event_name == 'pull_request' && steps.info.outputs.cancelled != 'true'
  #       uses: peter-evans/find-comment@v2
  #       with:
  #         issue-number: ${{ github.event.pull_request.number }}
  #         comment-author: "github-actions[bot]"
  #         body-includes: "<!-- CI COMMENT -->"

  #     - name: Create or update PR comment
  #       if: always() && github.event_name == 'pull_request' && steps.info.outputs.cancelled != 'true'
  #       uses: peter-evans/create-or-update-comment@v2
  #       continue-on-error: true
  #       with:
  #         comment-id: ${{ steps.comment.outputs.comment-id }}
  #         issue-number: ${{ github.event.pull_request.number }}
  #         body-file: "comment.md"
  #         edit-mode: replace

  #     - name: It's not fine
  #       if: steps.info.outputs.failure == 'true'
  #       run: exit 1

  #     - name: It's fine
  #       if: steps.info.outputs.success == 'true'
  #       run: echo Ok

  # # Upload Turbopack's test results into datadog.
  # upload_test_results:
  #   name: Upload Test results
  #   needs: [determine_jobs, turbopack_rust_test1, turbopack_rust_test2]
  #   # We have to set condition to always, since we want to upload test results for the failed tests as well.
  #   if: ${{ always() }}
  #   runs-on: ubuntu-latest
  #   # Do not block CI if upload fails for some reason
  #   continue-on-error: true
  #   steps:
  #     # Uploading test results does not require turbopack's src codes, but this
  #     # allows datadog uploader to sync with git information.
  #     - name: Checkout
  #       uses: actions/checkout@v3

  #     - name: Setup Node.js
  #       uses: actions/setup-node@v3.6.0
  #       with:
  #         node-version: 18

  #     - name: Install datadog
  #       run: npm install -g @datadog/datadog-ci@2.18.1

  #     - name: Download test results
  #       uses: actions/download-artifact@v3
  #       with:
  #         path: artifacts

  #     - name: Upload
  #       continue-on-error: true
  #       env:
  #         DATADOG_API_KEY: ${{ secrets.DD_KEY_TURBOPACK }}
  #       run: |
  #         DD_ENV=ci datadog-ci junit upload --service Turbopack ./artifacts/test_reports/**/*.xml

  # done:
  #   name: Done
  #   needs:
  #     - final
  #     - determine_jobs
  #     - go_lint
  #     - go_unit
  #     - turborepo_examples
  #     - turborepo_e2e
  #     - turborepo_integration
  #     - rust_lint
  #     - turborepo_rust_check
  #     - turborepo_rust_clippy
  #     - turbopack_rust_check
  #     - turbopack_rust_clippy
  #     - turbopack_rust_test1
  #     - turbopack_rust_test2
  #     - turbopack_typescript
  #     - turborepo_rust_test
  #     - format_lint
  #   if: always()
  #   permissions:
  #     contents: read
  #     pull-requests: write
  #   runs-on: ubuntu-latest
  #   steps:
  #     - name: Compute info
  #       id: info
  #       if: always()
  #       run: |
  #         cancelled=false
  #         failure=false
  #         subjob () {
  #           local result=$1
  #           local name=$2
  #           echo "$name: $result"
  #           if [ "$result" = "cancelled" ]; then
  #             cancelled=true
  #           elif [ "$result" != "success" ] && [ "$result" != "skipped" ]; then
  #             echo "- $name" >> failures.md
  #             failure=true
  #           fi
  #         }
  #         subjob ${{needs.determine_jobs.result}} "Determining jobs"
  #         subjob ${{needs.go_lint.result}} "Go lints"
  #         subjob ${{needs.go_unit.result}} "Go unit tests"
  #         subjob ${{needs.turborepo_examples.result}} "Turborepo examples"
  #         subjob ${{needs.turborepo_e2e.result}} "Turborepo e2e tests"
  #         subjob ${{needs.turborepo_integration.result}} "Turborepo integration tests"
  #         subjob ${{needs.rust_lint.result}} "Rust lints"
  #         subjob ${{needs.turborepo_rust_check.result}} "Turborepo Rust checks"
  #         subjob ${{needs.turborepo_rust_clippy.result}} "Turborepo Rust clippy"
  #         subjob ${{needs.turbopack_rust_check.result}} "Turbopack Rust checks"
  #         subjob ${{needs.turbopack_rust_clippy.result}} "Turbopack Rust clippy"
  #         subjob ${{needs.turbopack_rust_test1.result}} "Turbopack Rust tests (linux)"
  #         subjob ${{needs.turbopack_rust_test2.result}} "Turbopack Rust tests (mac/win, non-blocking)"
  #         subjob ${{needs.turbopack_typescript.result}} "Turbopack Typescript checks"
  #         subjob ${{needs.turborepo_rust_test.result}} "TurboRepo Rust tests"
  #         subjob ${{needs.format_lint.result}} "Formatting"
  #         if [ "$cancelled" = "true" ]; then
  #            echo "cancelled=true" >> $GITHUB_OUTPUT
  #         elif [ "$failure" = "true" ]; then
  #           echo "failure=true" >> $GITHUB_OUTPUT
  #         else
  #           echo "success=true" >> $GITHUB_OUTPUT
  #         fi

  #     - name: Add failure prose text
  #       if: steps.info.outputs.failure == 'true'
  #       run: |
  #         echo "## :warning: CI failed :warning:" > comment.md
  #         echo >> comment.md
  #         echo "The following steps have failed in CI:" >> comment.md
  #         echo >> comment.md
  #         cat failures.md >> comment.md
  #         echo >> comment.md
  #         echo "See [workflow summary](https://github.com/vercel/turbo/actions/runs/${{ github.run_id }}) for details">> comment.md
  #         echo >> comment.md
  #         echo "<!-- CI COMMENT -->" >> comment.md

  #     - name: Add success prose text
  #       if: steps.info.outputs.success == 'true'
  #       run: |
  #         echo "## :green_circle: CI successful :green_circle:" > comment.md
  #         echo >> comment.md
  #         echo "Thanks" >> comment.md
  #         echo >> comment.md
  #         echo "<!-- CI COMMENT -->" >> comment.md

  #     - name: Find PR Comment
  #       id: comment
  #       if: always() && github.event_name == 'pull_request' && steps.info.outputs.cancelled != 'true'
  #       uses: peter-evans/find-comment@v2
  #       with:
  #         issue-number: ${{ github.event.pull_request.number }}
  #         comment-author: "github-actions[bot]"
  #         body-includes: "<!-- CI COMMENT -->"

  #     - name: Create or update PR comment
  #       if: always() && github.event_name == 'pull_request' && steps.info.outputs.cancelled != 'true'
  #       uses: peter-evans/create-or-update-comment@v2
  #       continue-on-error: true
  #       with:
  #         comment-id: ${{ steps.comment.outputs.comment-id }}
  #         issue-number: ${{ github.event.pull_request.number }}
  #         body-file: "comment.md"
  #         edit-mode: replace

  #     - name: It's not fine
  #       if: steps.info.outputs.failure == 'true'
  #       run: exit 1

  #     - name: It's fine
  #       if: steps.info.outputs.success == 'true'
  #       run: echo Ok

  # cleanup:
  #   name: Cleanup
  #   needs: [done]
  #   if: always()
  #   uses: ./.github/workflows/pr-clean-caches.yml
  #   secrets: inherit
=======
  turborepo_integration_rust:
    name: Turborepo Integration Tests (Rust Codepath)
    needs: [determine_jobs, build_turborepo]
    if: needs.determine_jobs.outputs.turborepo_integration == 'true'
    timeout-minutes: 30
    runs-on: ${{ matrix.os.runner }}
    strategy:
      fail-fast: false
      matrix:
        os:
          - name: ubuntu
            runner: ubuntu-latest
          # TODO: enable macos when --experimental-rust-codepath is passing all tests on ubuntu
          # - name: macos
          #   runner: macos-latest
    steps:
      - uses: actions/checkout@v3
      - uses: ./.github/actions/setup-turborepo-environment
        with:
          target: ${{ matrix.os.name }}
          github-token: "${{ secrets.GITHUB_TOKEN }}"

      - name: Cache Prysk
        id: cache-prysk
        uses: actions/cache@v3
        with:
          path: cli/.cram_env
          key: prysk-venv-${{ matrix.os.name }}

      - name: Integration Tests
        run: turbo run test:rust-codepath --filter=turborepo-tests-integration --color --env-mode=strict --token=${{ secrets.TURBO_TOKEN }} --team=${{ vars.TURBO_TEAM }}
        env:
          EXPERIMENTAL_RUST_CODEPATH: true

  turborepo_e2e:
    name: Turborepo E2E Tests
    needs: [determine_jobs, build_turborepo]
    if: needs.determine_jobs.outputs.turborepo_e2e == 'true'
    timeout-minutes: 60
    runs-on: ${{ matrix.os.runner }}
    strategy:
      fail-fast: false
      matrix:
        os:
          - name: ubuntu
            runner: ubuntu-latest
          - name: macos
            runner: macos-latest
          - name: windows
            runner: windows-latest
    steps:
      - uses: actions/checkout@v3
      - uses: ./.github/actions/setup-turborepo-environment
        with:
          windows: ${{ matrix.os.name == 'windows' }}
          github-token: "${{ secrets.GITHUB_TOKEN }}"

      - name: E2E Tests
        run: turbo run test --filter=turborepo-tests-e2e --remote-only --token=${{ secrets.TURBO_TOKEN }} --team=${{ vars.TURBO_TEAM }} --color --env-mode=strict
        env:
          EXPERIMENTAL_RUST_CODEPATH: true
        shell: bash

  turborepo_examples:
    name: Turborepo Examples
    needs: [determine_jobs]
    if: needs.determine_jobs.outputs.examples == 'true'
    timeout-minutes: 40

    strategy:
      fail-fast: false
      matrix:
        os:
          - name: ubuntu
            runner: ubuntu-latest
          - name: macos
            runner: macos-latest
    runs-on: ${{ matrix.os.runner }}
    steps:
      - name: Checkout
        uses: actions/checkout@v3

      # Note: the setup-node action inside this is somehow required for
      # the node setup below this step. Not sure why.
      - uses: ./.github/actions/setup-turborepo-environment
        with:
          windows: ${{ matrix.os.name == 'windows' }}
          github-token: "${{ secrets.GITHUB_TOKEN }}"

      # TODO: .github/actions/setup-node is pretty similar to the following
      # steps (Setup Pnpm, pnpm cache, corepack, setup node), but it didn't
      # work out of box. We should take another stab at it later.
      - name: Setup Pnpm
        uses: pnpm/action-setup@v2.2.4

      - name: Make sure pnpm always has a cache
        shell: bash
        run: |
          mkdir -p `pnpm store path`

      # Disable corepack, actions/setup-node invokes other package managers and
      # that causes corepack to throw an error, so we disable it first.
      - name: Disable corepack
        shell: bash
        run: corepack disable

      - name: Setup Node.js
        uses: actions/setup-node@v3
        with:
          node-version: 18
          cache: ${{ matrix.manager }}
          cache-dependency-path: package.json

      - name: Check examples
        shell: bash
        # Note: using CLI flags instead of env vars because
        # envs var would apply to the actual tests that exercise turbo also,
        # making test output non-deterministic.
        run: turbo run example-test --color --remote-only --token=${{ secrets.TURBO_TOKEN }} --team=${{ vars.TURBO_TEAM }} --env-mode=strict
        env:
          EXPERIMENTAL_RUST_CODEPATH: true

      # Re-enable corepack, actions/setup-node invokes other package managers and
      # that causes corepack to throw an error, so we disable it here. The "Post" step
      # for actions/setup-node will run at the end of this job, so we need to prep for it.
      - name: Disable corepack again
        shell: bash
        run: corepack disable

  js_packages:
    name: JS Package Tests
    timeout-minutes: 30
    if: needs.determine_jobs.outputs.turborepo_js == 'true'
    needs: [determine_jobs]
    runs-on: ${{ matrix.os.runner }}
    strategy:
      fail-fast: false
      matrix:
        os:
          - name: ubuntu
            runner: ubuntu-latest
          - name: macos
            runner: macos-latest
    env:
      TURBO_TOKEN: ${{ secrets.TURBO_TOKEN }}
      TURBO_TEAM: ${{ vars.TURBO_TEAM }}
      TURBO_REMOTE_ONLY: true

    steps:
      # on main -> current + prev commit
      # pr -> pr commits + base commit
      - name: Determine fetch depth
        id: fetch-depth
        run: |
          echo "depth=$(( ${{ github.event.pull_request.commits || 1 }} + 1 ))" >> $GITHUB_OUTPUT

      - name: Checkout
        uses: actions/checkout@v3
        with:
          ref: ${{ github.ref }}
          fetch-depth: ${{ steps.fetch-depth.outputs.depth  }}

      - name: Build turborepo CLI from source
        uses: ./.github/actions/setup-turborepo-environment
        with:
          windows: ${{ matrix.os.name == 'windows' }}
          github-token: "${{ secrets.GITHUB_TOKEN }}"

      - name: Run tests
        run: |
          turbo run check-types test --filter={./packages/*}...[${{ github.event.pull_request.base.sha || 'HEAD^1' }}] --color --env-mode=strict
        env:
          EXPERIMENTAL_RUST_CODEPATH: true

  turbopack_typescript:
    name: Turbopack TypeScript files
    runs-on: ubuntu-latest
    needs: determine_jobs
    if: needs.determine_jobs.outputs.turbopack_typescript == 'true'
    steps:
      - name: Checkout
        uses: actions/checkout@v3

      - name: Setup Node.js
        uses: ./.github/actions/setup-node

      - name: Install dependencies
        run: pnpm install -r --side-effects-cache false

      - name: Check turbopack-node types
        working-directory: crates/turbopack-node/js
        run: pnpm run check

      - name: Check turbopack-cli types
        working-directory: crates/turbopack-cli/js
        run: pnpm run check

      - name: Check turbopack-ecmascript-runtime types
        working-directory: crates/turbopack-ecmascript-runtime/js
        run: pnpm run check

  rust_lint:
    needs: [determine_jobs]
    if: needs.determine_jobs.outputs.rust == 'true'
    name: Rust lints
    runs-on: ubuntu-latest
    steps:
      - name: Checkout
        uses: actions/checkout@v3

      - name: Setup Rust
        uses: ./.github/actions/setup-rust
        with:
          components: rustfmt

      - name: Run cargo fmt check
        run: |
          cargo fmt --check

      - name: Check Cargo.toml formatting (taplo)
        run: npx @taplo/cli format --check

      - name: Check licenses
        uses: EmbarkStudios/cargo-deny-action@v1
        with:
          command: check licenses

  turborepo_rust_check:
    needs: [determine_jobs]
    # We test dependency changes only on main
    if: |
      (needs.determine_jobs.outputs.rust == 'true' && needs.determine_jobs.outputs.turborepo_rust == 'true') ||
      needs.determine_jobs.outputs.cargo_on_main == 'true' ||
      needs.determine_jobs.outputs.cargo_only == 'true'
    name: Turborepo rust check
    runs-on: ubuntu-latest-16-core-oss
    steps:
      - name: Checkout
        uses: actions/checkout@v3

      - name: Setup Rust
        uses: ./.github/actions/setup-rust
        with:
          components: clippy
          targets: wasm32-unknown-unknown

      - name: Setup Go
        uses: ./.github/actions/setup-go
        with:
          github-token: "${{ secrets.GITHUB_TOKEN }}"

      - name: Setup capnproto
        uses: ./.github/actions/setup-capnproto

      - name: Run cargo check
        run: |
          cargo groups check turborepo-libraries --features rustls-tls

  turborepo_rust_clippy:
    needs: [turborepo_rust_check]
    name: Turborepo rust clippy
    runs-on: ubuntu-latest-16-core-oss
    steps:
      - name: Checkout
        uses: actions/checkout@v3

      - name: Setup Rust
        uses: ./.github/actions/setup-rust
        with:
          components: clippy
          targets: wasm32-unknown-unknown

      - name: Setup Go
        uses: ./.github/actions/setup-go
        with:
          github-token: "${{ secrets.GITHUB_TOKEN }}"

      - name: Setup capnproto
        uses: ./.github/actions/setup-capnproto

      - name: Run cargo clippy
        run: |
          cargo groups clippy turborepo-libraries --features rustls-tls -- --deny clippy::all

      - name: Run ast-grep lints
        run: |
          npx --package @ast-grep/cli -- ast-grep scan $(cargo groups list turborepo-libraries | awk '{ print $2 }' | tr '\n' ' ')

  turbopack_rust_check:
    needs: [determine_jobs]
    # We test dependency changes only on main
    if: |
      (needs.determine_jobs.outputs.rust == 'true' && needs.determine_jobs.outputs.turbopack == 'true') ||
      needs.determine_jobs.outputs.cargo_on_main == 'true' ||
      needs.determine_jobs.outputs.cargo_only == 'true'
    name: Turbopack rust check
    runs-on: ubuntu-latest-16-core-oss
    steps:
      - name: Checkout
        uses: actions/checkout@v3

      - name: Setup Rust
        uses: ./.github/actions/setup-rust
        with:
          components: clippy
          targets: wasm32-unknown-unknown

      - name: Setup Go
        uses: ./.github/actions/setup-go
        with:
          github-token: "${{ secrets.GITHUB_TOKEN }}"

      - name: Run cargo check release
        run: |
          RUSTFLAGS="-D warnings -A deprecated" cargo groups check turbopack --features rustls-tls --release

  turbopack_rust_clippy:
    needs: [turbopack_rust_check]
    name: Turbopack rust clippy
    runs-on: ubuntu-latest-16-core-oss
    steps:
      - name: Checkout
        uses: actions/checkout@v3

      - name: Setup Rust
        uses: ./.github/actions/setup-rust
        with:
          components: clippy
          targets: wasm32-unknown-unknown

      - name: Setup Go
        uses: ./.github/actions/setup-go
        with:
          github-token: "${{ secrets.GITHUB_TOKEN }}"

      - name: Run cargo clippy
        run: |
          RUSTFLAGS="-D warnings -A deprecated -Aclippy::too_many_arguments" cargo groups clippy turbopack --features rustls-tls

      - name: Run ast-grep lints
        run: |
          npx --package @ast-grep/cli -- ast-grep scan $(cargo groups list turbopack | awk '{ print $2 }' | tr '\n' ' ')

  next_dev_check:
    needs: [determine_jobs]
    if: needs.determine_jobs.outputs.turbopack == 'true' || needs.determine_jobs.outputs.cargo_on_main == 'true'
    name: Check next-swc
    runs-on: ubuntu-latest-8-core-oss
    permissions:
      pull-requests: write
    steps:
      - name: tune linux network
        run: sudo ethtool -K eth0 tx off rx off

      - name: Checkout Next.js
        uses: actions/checkout@v3
        with:
          repository: vercel/next.js

      - name: Setup Rust
        uses: ./.github/actions/setup-rust

      - name: Build next-swc
        run: |
          export TURBOPACK_REMOTE="https://github.com/vercel/turbo"

          # patch the turbo git dependency with the commit of the current PR.
          export BINDING=$(printf 'patch."%s".%s.git="%s?rev=%s"' "$TURBOPACK_REMOTE" "turbopack-binding" "$TURBOPACK_REMOTE" "$GITHUB_SHA")
          export TASKS=$(printf 'patch."%s".%s.git="%s?rev=%s"' "$TURBOPACK_REMOTE" "turbo-tasks" "$TURBOPACK_REMOTE" "$GITHUB_SHA")
          export TASKS_FS=$(printf 'patch."%s".%s.git="%s?rev=%s"' "$TURBOPACK_REMOTE" "turbo-tasks-fs" "$TURBOPACK_REMOTE" "$GITHUB_SHA")

          # set pipefail so the exit code of `cargo check` gets preserved
          (set -o pipefail && \
          cargo check \
            --config $BINDING --config $TASKS --config $TASKS_FS \
            --all -p next-swc-api \
            --no-default-features --features custom_allocator,rustls-tls \
            --message-format short --quiet \
          2>&1 | tee cargo_output.log)

      - name: Success Log
        run: |
          printf ":white_check_mark: This change can build \`next-swc\`" > out.log

      - name: Post logs if there are errors
        if: failure()
        env:
          GITHUB_TOKEN: ${{ secrets.GITHUB_TOKEN }}
        run: |
          job_url=$(gh api repos/${{ github.repository }}/actions/runs/${{ github.run_id }}/attempts/${{ github.run_attempt }}/jobs --paginate --jq '.jobs.[] | select(.name == "Check next-swc").html_url')

          # strip ansi colors with `sed`
          echo "\
          :warning: This change may fail to build \`next-swc\`.

          <details><summary>Logs</summary>
          <p>

          \`\`\`
          $(cat cargo_output.log | sed -r "s/\x1B\[([0-9]{1,3}(;[0-9]{1,2};?)?)?[mGK]//g")
          \`\`\`
          </p>
          </details>

          See [job summary]($job_url) for details
          " > out.log

      - name: PR comment with file
        uses: thollander/actions-comment-pull-request@v2
        if: always() && github.repository == 'vercel/turbo'
        # We'll not block CI on this step
        continue-on-error: true
        with:
          filePath: ./out.log
          comment_tag: check_next_swc_turbopack

  turborepo_rust_test:
    needs: [turborepo_rust_check]
    strategy:
      fail-fast: false
      matrix:
        os:
          - name: ubuntu
            runner: ubuntu-latest-16-core-oss
            nextest: linux
          - name: macos
            runner: macos-latest
            nextest: mac
          - name: windows
            runner: windows-latest
            nextest: windows-tar
    runs-on: ${{ matrix.os.runner }}
    name: Turborepo Rust testing on ${{ matrix.os.name }}
    steps:
      - name: Set git to use LF line endings
        run: |
          git config --global core.autocrlf false
          git config --global core.eol lf
        if: matrix.os.name == 'windows'

      - name: Checkout
        uses: actions/checkout@v3

      - name: Setup Rust
        uses: ./.github/actions/setup-rust
        with:
          save-cache: true

      - name: Setup capnproto
        uses: ./.github/actions/setup-capnproto

      - name: Setup Protoc
        uses: arduino/setup-protoc@v1
        with:
          repo-token: ${{ secrets.GITHUB_TOKEN }}

      - name: Run tests
        timeout-minutes: 120
        run: |
          cargo groups test turborepo-libraries

  turbopack_rust_test1:
    needs: [turbopack_rust_check]
    runs-on: ubuntu-latest-16-core-oss
    name: Turbopack Rust testing on ubuntu
    steps:
      - name: Checkout
        uses: actions/checkout@v3

      - name: Setup Rust
        uses: ./.github/actions/setup-rust
        with:
          save-cache: true

      - name: Setup Node.js
        uses: ./.github/actions/setup-node
        with:
          node-version: 18

      - name: Install tests dependencies
        working-directory: crates/turbopack/tests/node-file-trace
        run: pnpm install -r --side-effects-cache false

      - name: Install tests dependencies in examples/with-yarn
        working-directory: examples/with-yarn
        run: npm install

      - name: Install nextest
        uses: taiki-e/install-action@nextest

      - name: Build nextest
        timeout-minutes: 120
        run: |
          cargo tp-pre-test
      - name: Run nextest
        timeout-minutes: 120
        run: |
          cargo tp-test --profile tp-test-linux

      - name: Upload results
        if: always()
        uses: actions/upload-artifact@v3
        with:
          name: test_reports
          path: target/nextest/**/*.xml

  turbopack_rust_test2:
    needs: [turbopack_rust_check]
    strategy:
      fail-fast: false
      matrix:
        os:
          - name: macos
            runner: macos-latest
          - name: windows
            runner: windows-latest
    runs-on: ${{ matrix.os.runner }}
    name: Turbopack Rust testing on ${{ matrix.os.name }}
    steps:
      - name: Set git to use LF line endings
        run: |
          git config --global core.autocrlf false
          git config --global core.eol lf
        if: matrix.os.name == 'windows'

      - name: Checkout
        uses: actions/checkout@v3

      - name: Set up Python
        uses: actions/setup-python@v4
        with:
          # TODO: Remove this specific version constraint once pnpm ships with
          # node-gyp that's compatible with Python 3.12+
          python-version: 3.11

      - name: Setup Rust
        uses: ./.github/actions/setup-rust
        with:
          save-cache: true

      - name: Setup Node.js
        uses: ./.github/actions/setup-node
        with:
          node-version: 18

      - name: Setup Protoc
        uses: arduino/setup-protoc@v1
        with:
          repo-token: ${{ secrets.GITHUB_TOKEN }}

      - name: Prepare toolchain on Windows
        run: |
          pnpx node-gyp install
          echo 'node-linker = "hoisted"' > crates/turbopack/tests/node-file-trace/.npmrc
        if: matrix.os.name == 'windows'

      - name: Install tests dependencies
        working-directory: crates/turbopack/tests/node-file-trace
        run: pnpm install -r --side-effects-cache false

      - name: Install tests dependencies in examples/with-yarn
        working-directory: examples/with-yarn
        run: npm install

      - name: Install nextest
        uses: taiki-e/install-action@nextest

      - name: Build nextest
        timeout-minutes: 120
        run: |
          cargo tp-pre-test

      - name: Run nextest (Mac)
        timeout-minutes: 120
        if: matrix.os.name == 'macos'
        run: |
          cargo tp-test --profile tp-test-mac

      - name: Run nextest (Windows)
        timeout-minutes: 120
        if: matrix.os.name == 'windows'
        run: |
          cargo tp-test --profile tp-test-win

      - name: Upload results
        if: always()
        uses: actions/upload-artifact@v3
        with:
          name: test_reports
          path: target/nextest/**/*.xml

  format_lint:
    name: Formatting
    runs-on: ubuntu-latest
    needs: determine_jobs
    if: needs.determine_jobs.outputs.format == 'true'
    env:
      TURBO_TOKEN: ${{ secrets.TURBO_TOKEN }}
      TURBO_TEAM: ${{ vars.TURBO_TEAM }}
      TURBO_REMOTE_ONLY: true
    steps:
      - name: Checkout
        uses: actions/checkout@v3
      - uses: ./.github/actions/setup-turborepo-environment
        with:
          github-token: "${{ secrets.GITHUB_TOKEN }}"
      - name: Lint
        # Filters some workspaces out:
        # - `cli` because it runs golangci-lint and this Job doesn't have all the dependencies for that.
        # - Other `@vercel/*` packages because ??
        run: turbo run lint --filter=!cli --filter=!@vercel/devlow-bench --filter=!@vercel/experimental-nft-next-plugin --filter=!@vercel/experimental-nft-next-plugin --filter=!turbopack-bump-action --filter=!next-integration-stat --env-mode=strict
        env:
          EXPERIMENTAL_RUST_CODEPATH: true

  final:
    name: Ok
    needs:
      - determine_jobs
      - go_lint
      - go_unit
      - turborepo_examples
      - turborepo_e2e
      - turborepo_integration
      - js_packages
      - rust_lint
      - turborepo_rust_check
      - turborepo_rust_clippy
      - turbopack_rust_check
      - turbopack_rust_clippy
      - turbopack_rust_test1
      - turbopack_typescript
      - turborepo_rust_test
      - format_lint
    if: always()
    permissions:
      contents: read
      pull-requests: write
    runs-on: ubuntu-latest
    steps:
      - name: Compute info
        id: info
        if: always()
        run: |
          cancelled=false
          failure=false
          subjob () {
            local result=$1
            local name=$2
            if [ "$result" = "cancelled" ]; then
              cancelled=true
            elif [ "$result" != "success" ] && [ "$result" != "skipped" ]; then
              echo "- $name" >> failures.md
              failure=true
            fi
          }
          subjob ${{needs.determine_jobs.result}} "Determining jobs"
          subjob ${{needs.go_lint.result}} "Go lints"
          subjob ${{needs.go_unit.result}} "Go unit tests"
          subjob ${{needs.turborepo_examples.result}} "Turborepo examples"
          subjob ${{needs.turborepo_e2e.result}} "Go e2e tests"
          subjob ${{needs.turborepo_integration.result}} "Turborepo integration tests"
          subjob ${{needs.js_packages.result}} "JS Package tests"
          subjob ${{needs.rust_lint.result}} "Rust lints"
          subjob ${{needs.turborepo_rust_check.result}} "Turborepo Rust checks"
          subjob ${{needs.turborepo_rust_clippy.result}} "Turborepo Rust clippy"
          subjob ${{needs.turbopack_rust_check.result}} "Turbopack Rust checks"
          subjob ${{needs.turbopack_rust_clippy.result}} "Turbopack Rust clippy"
          subjob ${{needs.turbopack_rust_test1.result}} "Turbopack Rust tests (linux)"
          subjob ${{needs.turbopack_typescript.result}} "Turbopack Typescript checks"
          subjob ${{needs.turborepo_rust_test.result}} "Turborepo Rust tests"
          subjob ${{needs.format_lint.result}} "Formatting"
          if [ "$cancelled" = "true" ]; then
             echo "cancelled=true" >> $GITHUB_OUTPUT
          elif [ "$failure" = "true" ]; then
            echo "failure=true" >> $GITHUB_OUTPUT
          else
            echo "success=true" >> $GITHUB_OUTPUT
          fi

      - name: Add failure prose text
        if: steps.info.outputs.failure == 'true'
        run: |
          echo "## :warning: CI failed :warning:" > comment.md
          echo >> comment.md
          echo "The following steps have failed in CI:" >> comment.md
          echo >> comment.md
          cat failures.md >> comment.md
          echo >> comment.md
          echo "See [workflow summary](https://github.com/vercel/turbo/actions/runs/${{ github.run_id }}) for details">> comment.md
          echo >> comment.md
          echo "<!-- CI COMMENT -->" >> comment.md

      - name: Add success prose text
        if: steps.info.outputs.success == 'true'
        run: |
          echo "## :green_circle: CI likely successful :green_circle:" > comment.md
          echo >> comment.md
          echo "A few longer running steps are still running, but they should not be considered as blocking." >> comment.md
          echo >> comment.md
          echo "See [workflow summary](https://github.com/vercel/turbo/actions/runs/${{ github.run_id }}) for details">> comment.md
          echo >> comment.md
          echo "<!-- CI COMMENT -->" >> comment.md

      - name: Find PR Comment
        id: comment
        if: always() && github.event_name == 'pull_request' && steps.info.outputs.cancelled != 'true'
        uses: peter-evans/find-comment@v2
        with:
          issue-number: ${{ github.event.pull_request.number }}
          comment-author: "github-actions[bot]"
          body-includes: "<!-- CI COMMENT -->"

      - name: Create or update PR comment
        if: always() && github.event_name == 'pull_request' && steps.info.outputs.cancelled != 'true'
        uses: peter-evans/create-or-update-comment@v2
        continue-on-error: true
        with:
          comment-id: ${{ steps.comment.outputs.comment-id }}
          issue-number: ${{ github.event.pull_request.number }}
          body-file: "comment.md"
          edit-mode: replace

      - name: It's not fine
        if: steps.info.outputs.failure == 'true'
        run: exit 1

      - name: It's fine
        if: steps.info.outputs.success == 'true'
        run: echo Ok

  # Upload Turbopack's test results into datadog.
  upload_test_results:
    name: Upload Test results
    needs: [determine_jobs, turbopack_rust_test1, turbopack_rust_test2]
    # We have to set condition to always, since we want to upload test results for the failed tests as well.
    if: ${{ always() }}
    runs-on: ubuntu-latest
    # Do not block CI if upload fails for some reason
    continue-on-error: true
    steps:
      # Uploading test results does not require turbopack's src codes, but this
      # allows datadog uploader to sync with git information.
      - name: Checkout
        uses: actions/checkout@v3

      - name: Setup Node.js
        uses: actions/setup-node@v3.6.0
        with:
          node-version: 18

      - name: Install datadog
        run: npm install -g @datadog/datadog-ci@2.18.1

      - name: Download test results
        uses: actions/download-artifact@v3
        with:
          path: artifacts

      - name: Upload
        continue-on-error: true
        env:
          DATADOG_API_KEY: ${{ secrets.DD_KEY_TURBOPACK }}
        run: |
          DD_ENV=ci datadog-ci junit upload --service Turbopack ./artifacts/test_reports/**/*.xml

  done:
    name: Done
    needs:
      - final
      - determine_jobs
      - go_lint
      - go_unit
      - turborepo_examples
      - turborepo_e2e
      - turborepo_integration
      - rust_lint
      - turborepo_rust_check
      - turborepo_rust_clippy
      - turbopack_rust_check
      - turbopack_rust_clippy
      - turbopack_rust_test1
      - turbopack_rust_test2
      - turbopack_typescript
      - turborepo_rust_test
      - format_lint
    if: always()
    permissions:
      contents: read
      pull-requests: write
    runs-on: ubuntu-latest
    steps:
      - name: Compute info
        id: info
        if: always()
        run: |
          cancelled=false
          failure=false
          subjob () {
            local result=$1
            local name=$2
            echo "$name: $result"
            if [ "$result" = "cancelled" ]; then
              cancelled=true
            elif [ "$result" != "success" ] && [ "$result" != "skipped" ]; then
              echo "- $name" >> failures.md
              failure=true
            fi
          }
          subjob ${{needs.determine_jobs.result}} "Determining jobs"
          subjob ${{needs.go_lint.result}} "Go lints"
          subjob ${{needs.go_unit.result}} "Go unit tests"
          subjob ${{needs.turborepo_examples.result}} "Turborepo examples"
          subjob ${{needs.turborepo_e2e.result}} "Turborepo e2e tests"
          subjob ${{needs.turborepo_integration.result}} "Turborepo integration tests"
          subjob ${{needs.rust_lint.result}} "Rust lints"
          subjob ${{needs.turborepo_rust_check.result}} "Turborepo Rust checks"
          subjob ${{needs.turborepo_rust_clippy.result}} "Turborepo Rust clippy"
          subjob ${{needs.turbopack_rust_check.result}} "Turbopack Rust checks"
          subjob ${{needs.turbopack_rust_clippy.result}} "Turbopack Rust clippy"
          subjob ${{needs.turbopack_rust_test1.result}} "Turbopack Rust tests (linux)"
          subjob ${{needs.turbopack_rust_test2.result}} "Turbopack Rust tests (mac/win, non-blocking)"
          subjob ${{needs.turbopack_typescript.result}} "Turbopack Typescript checks"
          subjob ${{needs.turborepo_rust_test.result}} "TurboRepo Rust tests"
          subjob ${{needs.format_lint.result}} "Formatting"
          if [ "$cancelled" = "true" ]; then
             echo "cancelled=true" >> $GITHUB_OUTPUT
          elif [ "$failure" = "true" ]; then
            echo "failure=true" >> $GITHUB_OUTPUT
          else
            echo "success=true" >> $GITHUB_OUTPUT
          fi

      - name: Add failure prose text
        if: steps.info.outputs.failure == 'true'
        run: |
          echo "## :warning: CI failed :warning:" > comment.md
          echo >> comment.md
          echo "The following steps have failed in CI:" >> comment.md
          echo >> comment.md
          cat failures.md >> comment.md
          echo >> comment.md
          echo "See [workflow summary](https://github.com/vercel/turbo/actions/runs/${{ github.run_id }}) for details">> comment.md
          echo >> comment.md
          echo "<!-- CI COMMENT -->" >> comment.md

      - name: Add success prose text
        if: steps.info.outputs.success == 'true'
        run: |
          echo "## :green_circle: CI successful :green_circle:" > comment.md
          echo >> comment.md
          echo "Thanks" >> comment.md
          echo >> comment.md
          echo "<!-- CI COMMENT -->" >> comment.md

      - name: Find PR Comment
        id: comment
        if: always() && github.event_name == 'pull_request' && steps.info.outputs.cancelled != 'true'
        uses: peter-evans/find-comment@v2
        with:
          issue-number: ${{ github.event.pull_request.number }}
          comment-author: "github-actions[bot]"
          body-includes: "<!-- CI COMMENT -->"

      - name: Create or update PR comment
        if: always() && github.event_name == 'pull_request' && steps.info.outputs.cancelled != 'true'
        uses: peter-evans/create-or-update-comment@v2
        continue-on-error: true
        with:
          comment-id: ${{ steps.comment.outputs.comment-id }}
          issue-number: ${{ github.event.pull_request.number }}
          body-file: "comment.md"
          edit-mode: replace

      - name: It's not fine
        if: steps.info.outputs.failure == 'true'
        run: exit 1

      - name: It's fine
        if: steps.info.outputs.success == 'true'
        run: echo Ok

  cleanup:
    name: Cleanup
    needs: [done]
    if: always()
    uses: ./.github/workflows/pr-clean-caches.yml
    secrets: inherit
>>>>>>> d46face8
<|MERGE_RESOLUTION|>--- conflicted
+++ resolved
@@ -2,7 +2,7 @@
 on:
   push:
     branches: [main]
-  pull_request:
+  # pull_request:
 
 concurrency:
   group: ${{ github.workflow }}-${{ github.head_ref || github.run_id }}
@@ -14,299 +14,299 @@
   pull-requests: read
 
 jobs:
-  # determine_jobs:
-  #   name: Determine jobs to run
-  #   runs-on: ubuntu-latest
-  #   permissions:
-  #     contents: read
-  #     pull-requests: write
-  #   steps:
-  #     - name: Find PR Comment
-  #       id: comment
-  #       if: github.event_name == 'pull_request'
-  #       uses: peter-evans/find-comment@v2
-  #       with:
-  #         issue-number: ${{ github.event.pull_request.number }}
-  #         comment-author: "github-actions[bot]"
-  #         body-includes: "<!-- CI COMMENT -->"
-
-  #     - name: Create or update PR comment
-  #       if: github.event_name == 'pull_request' && steps.comment.outputs.comment-id != ''
-  #       uses: peter-evans/create-or-update-comment@v2
-  #       continue-on-error: true
-  #       with:
-  #         comment-id: ${{ steps.comment.outputs.comment-id }}
-  #         issue-number: ${{ github.event.pull_request.number }}
-  #         body: |
-  #           ## :hourglass_flowing_sand: CI is running again... :hourglass_flowing_sand:
-
-  #           [Wait for it...](https://github.com/vercel/turbo/actions/runs/${{ github.run_id }})
-
-  #           <!-- CI COMMENT -->
-
-  #         edit-mode: replace
-
-  #     - name: Checkout
-  #       uses: actions/checkout@v3
-
-  #     - name: CI related changes
-  #       id: ci
-  #       uses: technote-space/get-diff-action@v6
-  #       with:
-  #         PATTERNS: |
-  #           .github/actions/**
-  #           .github/workflows/test.yml
-  #           .github/workflows/setup-nextjs-build.yml
-  #           .github/workflows/nextjs-integration-test-results.yml
-  #           .github/workflows/upload-nextjs-integration-test-results.yml
-
-  #     - name: Root cargo related changes
-  #       id: cargo
-  #       uses: technote-space/get-diff-action@v6
-  #       with:
-  #         PATTERNS: |
-  #           Cargo.*
-  #           rust-toolchain
-
-  #     - name: Turborepo version changes
-  #       id: turborepo_version
-  #       uses: technote-space/get-diff-action@v6
-  #       with:
-  #         PATTERNS: |
-  #           version.txt
-
-  #     - name: Rust related changes
-  #       id: rust
-  #       uses: technote-space/get-diff-action@v6
-  #       with:
-  #         PATTERNS: |
-  #           pnpm-lock.yaml
-  #           package.json
-  #           Cargo.**
-  #           crates/**
-  #           shim/**
-  #           xtask/**
-  #           .cargo/**
-  #           rust-toolchain
-  #           !**.md
-  #           !**.mdx
-
-  #     - name: Turbopack related changes
-  #       id: turbopack
-  #       uses: technote-space/get-diff-action@v6
-  #       with:
-  #         PATTERNS: |
-  #           pnpm-lock.yaml
-  #           package.json
-  #           crates/**
-  #           xtask/**
-  #           .cargo/**
-  #           rust-toolchain
-  #           !crates/turborepo*/**
-  #           !**.md
-  #           !**.mdx
-
-  #     - name: Turbopack Benchmark related changes
-  #       id: turbopack_bench
-  #       uses: technote-space/get-diff-action@v6
-  #       with:
-  #         PATTERNS: |
-  #           crates/turbopack-bench/**
-  #           !*.md
-
-  #     - name: Turbopack TypeScript related changes
-  #       id: turbopack_typescript
-  #       uses: technote-space/get-diff-action@v6
-  #       with:
-  #         PATTERNS: |
-  #           crates/turbopack*/js/**
-
-  #     - name: Turborepo Rust related changes
-  #       id: turborepo_rust
-  #       uses: technote-space/get-diff-action@v6
-  #       with:
-  #         PATTERNS: |
-  #           pnpm-lock.yaml
-  #           package.json
-  #           crates/turborepo*/**
-  #           .cargo/**
-  #           rust-toolchain
-  #           !**.md
-  #           !**.mdx
-
-  #     - name: Turborepo Go related changes
-  #       id: turborepo_go
-  #       uses: technote-space/get-diff-action@v6
-  #       with:
-  #         PATTERNS: |
-  #           cli/**
-
-  #     - name: Turborepo integration tests changes
-  #       id: turborepo_integration
-  #       uses: technote-space/get-diff-action@v6
-  #       with:
-  #         PATTERNS: |
-  #           turborepo-tests/integration/**
-  #           turborepo-tests/helpers/**
-
-  #     - name: Turborepo e2e tests changes
-  #       id: turborepo_e2e
-  #       uses: technote-space/get-diff-action@v6
-  #       with:
-  #         PATTERNS: |
-  #           turborepo-tests/e2e/**
-  #           turborepo-tests/helpers/**
-
-  #     - name: Examples related changes
-  #       id: examples
-  #       uses: technote-space/get-diff-action@v6
-  #       with:
-  #         PATTERNS: |
-  #           examples/**
-  #           examples-tests/**
-  #           !**.md
-  #           !**.mdx
-
-  #     - name: Turborepo JS Package related changes
-  #       id: turborepo_js
-  #       uses: technote-space/get-diff-action@v6
-  #       with:
-  #         PATTERNS: |
-  #           packages/**
-
-  #     - name: Formatting related changes
-  #       id: format
-  #       uses: technote-space/get-diff-action@v6
-  #       with:
-  #         PATTERNS: |
-  #           **/*.{yml,yaml,md,mdx,js,jsx,ts,tsx,json,toml,css}
-
-  #   outputs:
-  #     rust: ${{ steps.ci.outputs.diff != '' || steps.rust.outputs.diff != '' }}
-  #     cargo_only: ${{ steps.ci.outputs.diff != '' || (steps.cargo.outputs.diff != '' && steps.turbopack.outputs.diff == '' && steps.turborepo_rust.outputs.diff == '') }}
-  #     # We only test workspace dependency changes on main, not on PRs to speed up CI
-  #     cargo_on_main: ${{ steps.ci.outputs.diff != '' || (steps.cargo.outputs.diff != '' && github.event_name == 'push' && github.ref == 'refs/heads/main') }}
-  #     turbopack: ${{ steps.ci.outputs.diff != '' || steps.turbopack.outputs.diff != '' }}
-  #     turbopack_typescript: ${{ steps.ci.outputs.diff != '' || steps.turbopack_typescript.outputs.diff != '' }}
-  #     turborepo_rust: ${{ steps.ci.outputs.diff != '' || steps.turborepo_rust.outputs.diff != '' }}
-  #     turbopack_bench: ${{ steps.ci.outputs.diff != '' || steps.turbopack_bench.outputs.diff != '' }}
-  #     turborepo_go_unit: ${{ steps.ci.outputs.diff != '' || steps.turborepo_go.outputs.diff != '' || steps.turborepo_rust.outputs.diff != '' }}
-  #     turborepo_go_lint: ${{ steps.ci.outputs.diff != '' || steps.turborepo_go.outputs.diff != ''}}
-  #     turborepo_build: ${{ steps.ci.outputs.diff != '' || steps.turborepo_go.outputs.diff != '' || steps.turborepo_rust.outputs.diff != '' || steps.turborepo_integration.outputs.diff != '' || steps.turborepo_e2e.outputs.diff != ''}}
-  #     turborepo_e2e: ${{ steps.ci.outputs.diff != '' || steps.turborepo_go.outputs.diff != '' || steps.turborepo_rust.outputs.diff != ''  || steps.turborepo_e2e.outputs.diff != '' }}
-  #     turborepo_integration: ${{ steps.ci.outputs.diff != '' || steps.turborepo_go.outputs.diff != '' || steps.turborepo_rust.outputs.diff != ''  || steps.turborepo_integration.outputs.diff != '' }}
-  #     examples: ${{ steps.ci.outputs.diff != '' || steps.examples.outputs.diff != '' || steps.turborepo_version.outputs.diff != '' }}
-  #     turborepo_js: ${{ steps.ci.outputs.diff != '' || steps.turborepo_js.outputs.diff != '' }}
-  #     format: ${{ steps.ci.outputs.diff != '' || steps.format.outputs.diff != '' }}
-  #     push: ${{ steps.ci.outputs.diff != '' || github.event_name == 'push' }}
-  #     tag: ${{ steps.ci.outputs.diff != '' || (github.event_name == 'push' && startsWith(github.ref, 'refs/tags/node-file-trace')) }}
-  #     main_push: ${{ github.event_name == 'push' && github.ref == 'refs/heads/main' }}
-  #     tag_push: ${{ github.event_name == 'push' && startsWith(github.ref, 'refs/tags/node-file-trace') }}
-
-  # build_turborepo:
-  #   name: Build Turborepo
-  #   needs: determine_jobs
-  #   if: needs.determine_jobs.outputs.turborepo_build == 'true'
-  #   runs-on: ${{ matrix.os.runner }}
-  #   strategy:
-  #     fail-fast: false
-  #     matrix:
-  #       os:
-  #         - name: ubuntu
-  #           runner: ubuntu-latest
-  #         - name: macos
-  #           runner: macos-latest
-  #         - name: windows
-  #           runner: windows-latest
-  #   steps:
-  #     - name: Checkout
-  #       uses: actions/checkout@v3
-  #       with:
-  #         fetch-depth: 0
-
-  #     - name: Run sccache-cache
-  #       uses: mozilla-actions/sccache-action@v0.0.3
-
-  #     - uses: ./.github/actions/setup-turborepo-environment
-  #       with:
-  #         windows: ${{ matrix.os.name == 'windows' }}
-  #         github-token: "${{ secrets.GITHUB_TOKEN }}"
-
-  #     - run: turbo run build --filter=cli --color --env-mode=strict --token=${{ secrets.TURBO_TOKEN }} --team=${{ vars.TURBO_TEAM }}
-  #       env:
-  #         SCCACHE_BUCKET: turborepo-sccache
-  #         SCCACHE_REGION: us-east-2
-  #         # Only use sccache if we're in the Vercel repo.
-  #         RUSTC_WRAPPER: ${{ !github.event.pull_request.head.repo.fork && 'sccache' || '' }}
-  #         CARGO_INCREMENTAL: 0
-  #         AWS_ACCESS_KEY_ID: ${{ secrets.AWS_ACCESS_KEY_ID }}
-  #         AWS_SECRET_ACCESS_KEY: ${{ secrets.AWS_SECRET_ACCESS_KEY }}
-  #         EXPERIMENTAL_RUST_CODEPATH: true
-  #       shell: bash
-
-  #     - name: Run sccache stat for check
-  #       shell: bash
-  #       run: ${SCCACHE_PATH} --show-stats
-  #       if: ${{ !github.event.pull_request.head.repo.fork }}
-
-  # go_lint:
-  #   name: Go linting
-  #   runs-on: ubuntu-latest
-  #   needs: determine_jobs
-  #   if: needs.determine_jobs.outputs.turborepo_go_lint == 'true'
-  #   steps:
-  #     - name: Checkout
-  #       uses: actions/checkout@v3
-  #       with:
-  #         fetch-depth: 0
-
-  #     - name: Setup Go
-  #       uses: ./.github/actions/setup-go
-  #       with:
-  #         github-token: "${{ secrets.GITHUB_TOKEN }}"
-
-  #     - name: Setup Protos
-  #       run: cd cli && make compile-protos
-
-  #     - name: Build turborepo-ffi
-  #       run: cd cli && make turborepo-ffi-install
-
-  #     - name: golangci Linting
-  #       uses: golangci/golangci-lint-action@v3
-  #       with:
-  #         # More config options documented here: https://github.com/golangci/golangci-lint-action
-  #         version: latest
-  #         working-directory: cli
-  #         args: --new-from-rev=${{ github.event.pull_request.base.sha || 'HEAD~1' }}
-
-  # go_unit:
-  #   name: Go Unit Tests
-  #   needs: determine_jobs
-  #   if: needs.determine_jobs.outputs.turborepo_go_unit == 'true'
-  #   timeout-minutes: 45
-  #   runs-on: ${{ matrix.os.runner }}
-  #   strategy:
-  #     fail-fast: false
-  #     matrix:
-  #       os:
-  #         - name: ubuntu
-  #           runner: ubuntu-latest
-  #         - name: macos
-  #           runner: macos-latest
-  #         - name: windows
-  #           runner: windows-latest
-
-  #   steps:
-  #     - uses: actions/checkout@v3
-  #     - uses: ./.github/actions/setup-turborepo-environment
-  #       with:
-  #         windows: ${{ matrix.os.name == 'windows' }}
-  #         github-token: "${{ secrets.GITHUB_TOKEN }}"
-
-  #     - run: turbo run test --filter=cli --color
-  #       env:
-  #         EXPERIMENTAL_RUST_CODEPATH: true
-  #       shell: bash
+  determine_jobs:
+    name: Determine jobs to run
+    runs-on: ubuntu-latest
+    permissions:
+      contents: read
+      pull-requests: write
+    steps:
+      - name: Find PR Comment
+        id: comment
+        if: github.event_name == 'pull_request'
+        uses: peter-evans/find-comment@v2
+        with:
+          issue-number: ${{ github.event.pull_request.number }}
+          comment-author: "github-actions[bot]"
+          body-includes: "<!-- CI COMMENT -->"
+
+      - name: Create or update PR comment
+        if: github.event_name == 'pull_request' && steps.comment.outputs.comment-id != ''
+        uses: peter-evans/create-or-update-comment@v2
+        continue-on-error: true
+        with:
+          comment-id: ${{ steps.comment.outputs.comment-id }}
+          issue-number: ${{ github.event.pull_request.number }}
+          body: |
+            ## :hourglass_flowing_sand: CI is running again... :hourglass_flowing_sand:
+
+            [Wait for it...](https://github.com/vercel/turbo/actions/runs/${{ github.run_id }})
+
+            <!-- CI COMMENT -->
+
+          edit-mode: replace
+
+      - name: Checkout
+        uses: actions/checkout@v3
+
+      - name: CI related changes
+        id: ci
+        uses: technote-space/get-diff-action@v6
+        with:
+          PATTERNS: |
+            .github/actions/**
+            .github/workflows/test.yml
+            .github/workflows/setup-nextjs-build.yml
+            .github/workflows/nextjs-integration-test-results.yml
+            .github/workflows/upload-nextjs-integration-test-results.yml
+
+      - name: Root cargo related changes
+        id: cargo
+        uses: technote-space/get-diff-action@v6
+        with:
+          PATTERNS: |
+            Cargo.*
+            rust-toolchain
+
+      - name: Turborepo version changes
+        id: turborepo_version
+        uses: technote-space/get-diff-action@v6
+        with:
+          PATTERNS: |
+            version.txt
+
+      - name: Rust related changes
+        id: rust
+        uses: technote-space/get-diff-action@v6
+        with:
+          PATTERNS: |
+            pnpm-lock.yaml
+            package.json
+            Cargo.**
+            crates/**
+            shim/**
+            xtask/**
+            .cargo/**
+            rust-toolchain
+            !**.md
+            !**.mdx
+
+      - name: Turbopack related changes
+        id: turbopack
+        uses: technote-space/get-diff-action@v6
+        with:
+          PATTERNS: |
+            pnpm-lock.yaml
+            package.json
+            crates/**
+            xtask/**
+            .cargo/**
+            rust-toolchain
+            !crates/turborepo*/**
+            !**.md
+            !**.mdx
+
+      - name: Turbopack Benchmark related changes
+        id: turbopack_bench
+        uses: technote-space/get-diff-action@v6
+        with:
+          PATTERNS: |
+            crates/turbopack-bench/**
+            !*.md
+
+      - name: Turbopack TypeScript related changes
+        id: turbopack_typescript
+        uses: technote-space/get-diff-action@v6
+        with:
+          PATTERNS: |
+            crates/turbopack*/js/**
+
+      - name: Turborepo Rust related changes
+        id: turborepo_rust
+        uses: technote-space/get-diff-action@v6
+        with:
+          PATTERNS: |
+            pnpm-lock.yaml
+            package.json
+            crates/turborepo*/**
+            .cargo/**
+            rust-toolchain
+            !**.md
+            !**.mdx
+
+      - name: Turborepo Go related changes
+        id: turborepo_go
+        uses: technote-space/get-diff-action@v6
+        with:
+          PATTERNS: |
+            cli/**
+
+      - name: Turborepo integration tests changes
+        id: turborepo_integration
+        uses: technote-space/get-diff-action@v6
+        with:
+          PATTERNS: |
+            turborepo-tests/integration/**
+            turborepo-tests/helpers/**
+
+      - name: Turborepo e2e tests changes
+        id: turborepo_e2e
+        uses: technote-space/get-diff-action@v6
+        with:
+          PATTERNS: |
+            turborepo-tests/e2e/**
+            turborepo-tests/helpers/**
+
+      - name: Examples related changes
+        id: examples
+        uses: technote-space/get-diff-action@v6
+        with:
+          PATTERNS: |
+            examples/**
+            examples-tests/**
+            !**.md
+            !**.mdx
+
+      - name: Turborepo JS Package related changes
+        id: turborepo_js
+        uses: technote-space/get-diff-action@v6
+        with:
+          PATTERNS: |
+            packages/**
+
+      - name: Formatting related changes
+        id: format
+        uses: technote-space/get-diff-action@v6
+        with:
+          PATTERNS: |
+            **/*.{yml,yaml,md,mdx,js,jsx,ts,tsx,json,toml,css}
+
+    outputs:
+      rust: ${{ steps.ci.outputs.diff != '' || steps.rust.outputs.diff != '' }}
+      cargo_only: ${{ steps.ci.outputs.diff != '' || (steps.cargo.outputs.diff != '' && steps.turbopack.outputs.diff == '' && steps.turborepo_rust.outputs.diff == '') }}
+      # We only test workspace dependency changes on main, not on PRs to speed up CI
+      cargo_on_main: ${{ steps.ci.outputs.diff != '' || (steps.cargo.outputs.diff != '' && github.event_name == 'push' && github.ref == 'refs/heads/main') }}
+      turbopack: ${{ steps.ci.outputs.diff != '' || steps.turbopack.outputs.diff != '' }}
+      turbopack_typescript: ${{ steps.ci.outputs.diff != '' || steps.turbopack_typescript.outputs.diff != '' }}
+      turborepo_rust: ${{ steps.ci.outputs.diff != '' || steps.turborepo_rust.outputs.diff != '' }}
+      turbopack_bench: ${{ steps.ci.outputs.diff != '' || steps.turbopack_bench.outputs.diff != '' }}
+      turborepo_go_unit: ${{ steps.ci.outputs.diff != '' || steps.turborepo_go.outputs.diff != '' || steps.turborepo_rust.outputs.diff != '' }}
+      turborepo_go_lint: ${{ steps.ci.outputs.diff != '' || steps.turborepo_go.outputs.diff != ''}}
+      turborepo_build: ${{ steps.ci.outputs.diff != '' || steps.turborepo_go.outputs.diff != '' || steps.turborepo_rust.outputs.diff != '' || steps.turborepo_integration.outputs.diff != '' || steps.turborepo_e2e.outputs.diff != ''}}
+      turborepo_e2e: ${{ steps.ci.outputs.diff != '' || steps.turborepo_go.outputs.diff != '' || steps.turborepo_rust.outputs.diff != ''  || steps.turborepo_e2e.outputs.diff != '' }}
+      turborepo_integration: ${{ steps.ci.outputs.diff != '' || steps.turborepo_go.outputs.diff != '' || steps.turborepo_rust.outputs.diff != ''  || steps.turborepo_integration.outputs.diff != '' }}
+      examples: ${{ steps.ci.outputs.diff != '' || steps.examples.outputs.diff != '' || steps.turborepo_version.outputs.diff != '' }}
+      turborepo_js: ${{ steps.ci.outputs.diff != '' || steps.turborepo_js.outputs.diff != '' }}
+      format: ${{ steps.ci.outputs.diff != '' || steps.format.outputs.diff != '' }}
+      push: ${{ steps.ci.outputs.diff != '' || github.event_name == 'push' }}
+      tag: ${{ steps.ci.outputs.diff != '' || (github.event_name == 'push' && startsWith(github.ref, 'refs/tags/node-file-trace')) }}
+      main_push: ${{ github.event_name == 'push' && github.ref == 'refs/heads/main' }}
+      tag_push: ${{ github.event_name == 'push' && startsWith(github.ref, 'refs/tags/node-file-trace') }}
+
+  build_turborepo:
+    name: Build Turborepo
+    needs: determine_jobs
+    if: needs.determine_jobs.outputs.turborepo_build == 'true'
+    runs-on: ${{ matrix.os.runner }}
+    strategy:
+      fail-fast: false
+      matrix:
+        os:
+          - name: ubuntu
+            runner: ubuntu-latest
+          - name: macos
+            runner: macos-latest
+          - name: windows
+            runner: windows-latest
+    steps:
+      - name: Checkout
+        uses: actions/checkout@v3
+        with:
+          fetch-depth: 0
+
+      - name: Run sccache-cache
+        uses: mozilla-actions/sccache-action@v0.0.3
+
+      - uses: ./.github/actions/setup-turborepo-environment
+        with:
+          windows: ${{ matrix.os.name == 'windows' }}
+          github-token: "${{ secrets.GITHUB_TOKEN }}"
+
+      - run: turbo run build --filter=cli --color --env-mode=strict --token=${{ secrets.TURBO_TOKEN }} --team=${{ vars.TURBO_TEAM }}
+        env:
+          SCCACHE_BUCKET: turborepo-sccache
+          SCCACHE_REGION: us-east-2
+          # Only use sccache if we're in the Vercel repo.
+          RUSTC_WRAPPER: ${{ !github.event.pull_request.head.repo.fork && 'sccache' || '' }}
+          CARGO_INCREMENTAL: 0
+          AWS_ACCESS_KEY_ID: ${{ secrets.AWS_ACCESS_KEY_ID }}
+          AWS_SECRET_ACCESS_KEY: ${{ secrets.AWS_SECRET_ACCESS_KEY }}
+          EXPERIMENTAL_RUST_CODEPATH: true
+        shell: bash
+
+      - name: Run sccache stat for check
+        shell: bash
+        run: ${SCCACHE_PATH} --show-stats
+        if: ${{ !github.event.pull_request.head.repo.fork }}
+
+  go_lint:
+    name: Go linting
+    runs-on: ubuntu-latest
+    needs: determine_jobs
+    if: needs.determine_jobs.outputs.turborepo_go_lint == 'true'
+    steps:
+      - name: Checkout
+        uses: actions/checkout@v3
+        with:
+          fetch-depth: 0
+
+      - name: Setup Go
+        uses: ./.github/actions/setup-go
+        with:
+          github-token: "${{ secrets.GITHUB_TOKEN }}"
+
+      - name: Setup Protos
+        run: cd cli && make compile-protos
+
+      - name: Build turborepo-ffi
+        run: cd cli && make turborepo-ffi-install
+
+      - name: golangci Linting
+        uses: golangci/golangci-lint-action@v3
+        with:
+          # More config options documented here: https://github.com/golangci/golangci-lint-action
+          version: latest
+          working-directory: cli
+          args: --new-from-rev=${{ github.event.pull_request.base.sha || 'HEAD~1' }}
+
+  go_unit:
+    name: Go Unit Tests
+    needs: determine_jobs
+    if: needs.determine_jobs.outputs.turborepo_go_unit == 'true'
+    timeout-minutes: 45
+    runs-on: ${{ matrix.os.runner }}
+    strategy:
+      fail-fast: false
+      matrix:
+        os:
+          - name: ubuntu
+            runner: ubuntu-latest
+          - name: macos
+            runner: macos-latest
+          - name: windows
+            runner: windows-latest
+
+    steps:
+      - uses: actions/checkout@v3
+      - uses: ./.github/actions/setup-turborepo-environment
+        with:
+          windows: ${{ matrix.os.name == 'windows' }}
+          github-token: "${{ secrets.GITHUB_TOKEN }}"
+
+      - run: turbo run test --filter=cli --color
+        env:
+          EXPERIMENTAL_RUST_CODEPATH: true
+        shell: bash
 
   turborepo_integration:
     name: Turborepo Integration Tests
@@ -353,896 +353,6 @@
         env:
           EXPERIMENTAL_RUST_CODEPATH: true
 
-<<<<<<< HEAD
-  # turborepo_integration_rust:
-  #   name: Turborepo Integration Tests (Rust Codepath)
-  #   needs: [determine_jobs, build_turborepo]
-  #   if: needs.determine_jobs.outputs.turborepo_integration == 'true'
-  #   timeout-minutes: 30
-  #   runs-on: ${{ matrix.os.runner }}
-  #   strategy:
-  #     fail-fast: false
-  #     matrix:
-  #       os:
-  #         - name: ubuntu
-  #           runner: ubuntu-latest
-  #         # TODO: enable macos when --experimental-rust-codepath is passing all tests on ubuntu
-  #         # - name: macos
-  #         #   runner: macos-latest
-  #         # - name: windows
-  #         #   runner: windows-latest
-  #   steps:
-  #     - uses: actions/checkout@v3
-  #     - uses: ./.github/actions/setup-turborepo-environment
-  #       with:
-  #         target: ${{ matrix.os.name }}
-  #         github-token: "${{ secrets.GITHUB_TOKEN }}"
-
-  #     - name: Cache Prysk
-  #       id: cache-prysk
-  #       uses: actions/cache@v3
-  #       with:
-  #         path: cli/.cram_env
-  #         key: prysk-venv-${{ matrix.os.name }}
-
-  #     - name: Integration Tests
-  #       run: turbo run test:rust-codepath --filter=turborepo-tests-integration --color --env-mode=strict --token=${{ secrets.TURBO_TOKEN }} --team=${{ vars.TURBO_TEAM }}
-  #       env:
-  #         EXPERIMENTAL_RUST_CODEPATH: true
-
-  # turborepo_e2e:
-  #   name: Turborepo E2E Tests
-  #   needs: [determine_jobs, build_turborepo]
-  #   if: needs.determine_jobs.outputs.turborepo_e2e == 'true'
-  #   timeout-minutes: 60
-  #   runs-on: ${{ matrix.os.runner }}
-  #   strategy:
-  #     fail-fast: false
-  #     matrix:
-  #       os:
-  #         - name: ubuntu
-  #           runner: ubuntu-latest
-  #         - name: macos
-  #           runner: macos-latest
-  #         - name: windows
-  #           runner: windows-latest
-  #   steps:
-  #     - uses: actions/checkout@v3
-  #     - uses: ./.github/actions/setup-turborepo-environment
-  #       with:
-  #         windows: ${{ matrix.os.name == 'windows' }}
-  #         github-token: "${{ secrets.GITHUB_TOKEN }}"
-
-  #     - name: E2E Tests
-  #       run: turbo run test --filter=turborepo-tests-e2e --remote-only --token=${{ secrets.TURBO_TOKEN }} --team=${{ vars.TURBO_TEAM }} --color --env-mode=strict
-  #       env:
-  #         EXPERIMENTAL_RUST_CODEPATH: true
-
-  # turborepo_examples:
-  #   name: Turborepo Examples
-  #   needs: [determine_jobs]
-  #   if: needs.determine_jobs.outputs.examples == 'true'
-  #   timeout-minutes: 40
-
-  #   strategy:
-  #     fail-fast: false
-  #     matrix:
-  #       os:
-  #         - name: ubuntu
-  #           runner: ubuntu-latest
-  #         - name: macos
-  #           runner: macos-latest
-  #   runs-on: ${{ matrix.os.runner }}
-  #   steps:
-  #     - name: Checkout
-  #       uses: actions/checkout@v3
-
-  #     # Note: the setup-node action inside this is somehow required for
-  #     # the node setup below this step. Not sure why.
-  #     - uses: ./.github/actions/setup-turborepo-environment
-  #       with:
-  #         windows: ${{ matrix.os.name == 'windows' }}
-  #         github-token: "${{ secrets.GITHUB_TOKEN }}"
-
-  #     # TODO: .github/actions/setup-node is pretty similar to the following
-  #     # steps (Setup Pnpm, pnpm cache, corepack, setup node), but it didn't
-  #     # work out of box. We should take another stab at it later.
-  #     - name: Setup Pnpm
-  #       uses: pnpm/action-setup@v2.2.4
-
-  #     - name: Make sure pnpm always has a cache
-  #       shell: bash
-  #       run: |
-  #         mkdir -p `pnpm store path`
-
-  #     # Disable corepack, actions/setup-node invokes other package managers and
-  #     # that causes corepack to throw an error, so we disable it first.
-  #     - name: Disable corepack
-  #       shell: bash
-  #       run: corepack disable
-
-  #     - name: Setup Node.js
-  #       uses: actions/setup-node@v3
-  #       with:
-  #         node-version: 18
-  #         cache: ${{ matrix.manager }}
-  #         cache-dependency-path: package.json
-
-  #     - name: Check examples
-  #       shell: bash
-  #       # Note: using CLI flags instead of env vars because
-  #       # envs var would apply to the actual tests that exercise turbo also,
-  #       # making test output non-deterministic.
-  #       run: turbo run example-test --color --remote-only --token=${{ secrets.TURBO_TOKEN }} --team=${{ vars.TURBO_TEAM }} --env-mode=strict
-  #       env:
-  #         EXPERIMENTAL_RUST_CODEPATH: true
-
-  #     # Re-enable corepack, actions/setup-node invokes other package managers and
-  #     # that causes corepack to throw an error, so we disable it here. The "Post" step
-  #     # for actions/setup-node will run at the end of this job, so we need to prep for it.
-  #     - name: Disable corepack again
-  #       shell: bash
-  #       run: corepack disable
-
-  # js_packages:
-  #   name: JS Package Tests
-  #   timeout-minutes: 30
-  #   if: needs.determine_jobs.outputs.turborepo_js == 'true'
-  #   needs: [determine_jobs]
-  #   runs-on: ${{ matrix.os.runner }}
-  #   strategy:
-  #     fail-fast: false
-  #     matrix:
-  #       os:
-  #         - name: ubuntu
-  #           runner: ubuntu-latest
-  #         - name: macos
-  #           runner: macos-latest
-  #   env:
-  #     TURBO_TOKEN: ${{ secrets.TURBO_TOKEN }}
-  #     TURBO_TEAM: ${{ vars.TURBO_TEAM }}
-  #     TURBO_REMOTE_ONLY: true
-
-  #   steps:
-  #     # on main -> current + prev commit
-  #     # pr -> pr commits + base commit
-  #     - name: Determine fetch depth
-  #       id: fetch-depth
-  #       run: |
-  #         echo "depth=$(( ${{ github.event.pull_request.commits || 1 }} + 1 ))" >> $GITHUB_OUTPUT
-
-  #     - name: Checkout
-  #       uses: actions/checkout@v3
-  #       with:
-  #         ref: ${{ github.ref }}
-  #         fetch-depth: ${{ steps.fetch-depth.outputs.depth  }}
-
-  #     - name: Build turborepo CLI from source
-  #       uses: ./.github/actions/setup-turborepo-environment
-  #       with:
-  #         windows: ${{ matrix.os.name == 'windows' }}
-  #         github-token: "${{ secrets.GITHUB_TOKEN }}"
-
-  #     - name: Run tests
-  #       run: |
-  #         turbo run check-types test --filter={./packages/*}...[${{ github.event.pull_request.base.sha || 'HEAD^1' }}] --color --env-mode=strict
-  #       env:
-  #         EXPERIMENTAL_RUST_CODEPATH: true
-
-  # turbopack_typescript:
-  #   name: Turbopack TypeScript files
-  #   runs-on: ubuntu-latest
-  #   needs: determine_jobs
-  #   if: needs.determine_jobs.outputs.turbopack_typescript == 'true'
-  #   steps:
-  #     - name: Checkout
-  #       uses: actions/checkout@v3
-
-  #     - name: Setup Node.js
-  #       uses: ./.github/actions/setup-node
-
-  #     - name: Install dependencies
-  #       run: pnpm install -r --side-effects-cache false
-
-  #     - name: Check turbopack-node types
-  #       working-directory: crates/turbopack-node/js
-  #       run: pnpm run check
-
-  #     - name: Check turbopack-cli types
-  #       working-directory: crates/turbopack-cli/js
-  #       run: pnpm run check
-
-  #     - name: Check turbopack-ecmascript-runtime types
-  #       working-directory: crates/turbopack-ecmascript-runtime/js
-  #       run: pnpm run check
-
-  # rust_lint:
-  #   needs: [determine_jobs]
-  #   if: needs.determine_jobs.outputs.rust == 'true'
-  #   name: Rust lints
-  #   runs-on: ubuntu-latest
-  #   steps:
-  #     - name: Checkout
-  #       uses: actions/checkout@v3
-
-  #     - name: Setup Rust
-  #       uses: ./.github/actions/setup-rust
-  #       with:
-  #         components: rustfmt
-
-  #     - name: Run cargo fmt check
-  #       run: |
-  #         cargo fmt --check
-
-  #     - name: Check Cargo.toml formatting (taplo)
-  #       run: npx @taplo/cli format --check
-
-  #     - name: Check licenses
-  #       uses: EmbarkStudios/cargo-deny-action@v1
-  #       with:
-  #         command: check licenses
-
-  # turborepo_rust_check:
-  #   needs: [determine_jobs]
-  #   # We test dependency changes only on main
-  #   if: |
-  #     (needs.determine_jobs.outputs.rust == 'true' && needs.determine_jobs.outputs.turborepo_rust == 'true') ||
-  #     needs.determine_jobs.outputs.cargo_on_main == 'true' ||
-  #     needs.determine_jobs.outputs.cargo_only == 'true'
-  #   name: Turborepo rust check
-  #   runs-on: ubuntu-latest-16-core-oss
-  #   steps:
-  #     - name: Checkout
-  #       uses: actions/checkout@v3
-
-  #     - name: Setup Rust
-  #       uses: ./.github/actions/setup-rust
-  #       with:
-  #         components: clippy
-  #         targets: wasm32-unknown-unknown
-
-  #     - name: Setup Go
-  #       uses: ./.github/actions/setup-go
-  #       with:
-  #         github-token: "${{ secrets.GITHUB_TOKEN }}"
-
-  #     - name: Setup capnproto
-  #       uses: ./.github/actions/setup-capnproto
-
-  #     - name: Run cargo check
-  #       run: |
-  #         cargo groups check turborepo-libraries --features rustls-tls
-
-  # turborepo_rust_clippy:
-  #   needs: [turborepo_rust_check]
-  #   name: Turborepo rust clippy
-  #   runs-on: ubuntu-latest-16-core-oss
-  #   steps:
-  #     - name: Checkout
-  #       uses: actions/checkout@v3
-
-  #     - name: Setup Rust
-  #       uses: ./.github/actions/setup-rust
-  #       with:
-  #         components: clippy
-  #         targets: wasm32-unknown-unknown
-
-  #     - name: Setup Go
-  #       uses: ./.github/actions/setup-go
-  #       with:
-  #         github-token: "${{ secrets.GITHUB_TOKEN }}"
-
-  #     - name: Setup capnproto
-  #       uses: ./.github/actions/setup-capnproto
-
-  #     - name: Run cargo clippy
-  #       run: |
-  #         cargo groups clippy turborepo-libraries --features rustls-tls -- --deny clippy::all
-
-  #     - name: Run ast-grep lints
-  #       run: |
-  #         npx --package @ast-grep/cli -- ast-grep scan $(cargo groups list turborepo-libraries | awk '{ print $2 }' | tr '\n' ' ')
-
-  # turbopack_rust_check:
-  #   needs: [determine_jobs]
-  #   # We test dependency changes only on main
-  #   if: |
-  #     (needs.determine_jobs.outputs.rust == 'true' && needs.determine_jobs.outputs.turbopack == 'true') ||
-  #     needs.determine_jobs.outputs.cargo_on_main == 'true' ||
-  #     needs.determine_jobs.outputs.cargo_only == 'true'
-  #   name: Turbopack rust check
-  #   runs-on: ubuntu-latest-16-core-oss
-  #   steps:
-  #     - name: Checkout
-  #       uses: actions/checkout@v3
-
-  #     - name: Setup Rust
-  #       uses: ./.github/actions/setup-rust
-  #       with:
-  #         components: clippy
-  #         targets: wasm32-unknown-unknown
-
-  #     - name: Setup Go
-  #       uses: ./.github/actions/setup-go
-  #       with:
-  #         github-token: "${{ secrets.GITHUB_TOKEN }}"
-
-  #     - name: Run cargo check release
-  #       run: |
-  #         RUSTFLAGS="-D warnings -A deprecated" cargo groups check turbopack --features rustls-tls --release
-
-  # turbopack_rust_clippy:
-  #   needs: [turbopack_rust_check]
-  #   name: Turbopack rust clippy
-  #   runs-on: ubuntu-latest-16-core-oss
-  #   steps:
-  #     - name: Checkout
-  #       uses: actions/checkout@v3
-
-  #     - name: Setup Rust
-  #       uses: ./.github/actions/setup-rust
-  #       with:
-  #         components: clippy
-  #         targets: wasm32-unknown-unknown
-
-  #     - name: Setup Go
-  #       uses: ./.github/actions/setup-go
-  #       with:
-  #         github-token: "${{ secrets.GITHUB_TOKEN }}"
-
-  #     - name: Run cargo clippy
-  #       run: |
-  #         RUSTFLAGS="-D warnings -A deprecated -Aclippy::too_many_arguments" cargo groups clippy turbopack --features rustls-tls
-
-  #     - name: Run ast-grep lints
-  #       run: |
-  #         npx --package @ast-grep/cli -- ast-grep scan $(cargo groups list turbopack | awk '{ print $2 }' | tr '\n' ' ')
-
-  # next_dev_check:
-  #   needs: [determine_jobs]
-  #   if: needs.determine_jobs.outputs.turbopack == 'true' || needs.determine_jobs.outputs.cargo_on_main == 'true'
-  #   name: Check next-swc
-  #   runs-on: ubuntu-latest-8-core-oss
-  #   permissions:
-  #     pull-requests: write
-  #   steps:
-  #     - name: tune linux network
-  #       run: sudo ethtool -K eth0 tx off rx off
-
-  #     - name: Checkout Next.js
-  #       uses: actions/checkout@v3
-  #       with:
-  #         repository: vercel/next.js
-
-  #     - name: Setup Rust
-  #       uses: ./.github/actions/setup-rust
-
-  #     - name: Build next-swc
-  #       run: |
-  #         export TURBOPACK_REMOTE="https://github.com/vercel/turbo"
-
-  #         # patch the turbo git dependency with the commit of the current PR.
-  #         export BINDING=$(printf 'patch."%s".%s.git="%s?rev=%s"' "$TURBOPACK_REMOTE" "turbopack-binding" "$TURBOPACK_REMOTE" "$GITHUB_SHA")
-  #         export TASKS=$(printf 'patch."%s".%s.git="%s?rev=%s"' "$TURBOPACK_REMOTE" "turbo-tasks" "$TURBOPACK_REMOTE" "$GITHUB_SHA")
-  #         export TASKS_FS=$(printf 'patch."%s".%s.git="%s?rev=%s"' "$TURBOPACK_REMOTE" "turbo-tasks-fs" "$TURBOPACK_REMOTE" "$GITHUB_SHA")
-
-  #         # set pipefail so the exit code of `cargo check` gets preserved
-  #         (set -o pipefail && \
-  #         cargo check \
-  #           --config $BINDING --config $TASKS --config $TASKS_FS \
-  #           --all -p next-swc-api \
-  #           --no-default-features --features custom_allocator,rustls-tls \
-  #           --message-format short --quiet \
-  #         2>&1 | tee cargo_output.log)
-
-  #     - name: Success Log
-  #       run: |
-  #         printf ":white_check_mark: This change can build \`next-swc\`" > out.log
-
-  #     - name: Post logs if there are errors
-  #       if: failure()
-  #       env:
-  #         GITHUB_TOKEN: ${{ secrets.GITHUB_TOKEN }}
-  #       run: |
-  #         job_url=$(gh api repos/${{ github.repository }}/actions/runs/${{ github.run_id }}/attempts/${{ github.run_attempt }}/jobs --paginate --jq '.jobs.[] | select(.name == "Check next-swc").html_url')
-
-  #         # strip ansi colors with `sed`
-  #         echo "\
-  #         :warning: This change may fail to build \`next-swc\`.
-
-  #         <details><summary>Logs</summary>
-  #         <p>
-
-  #         \`\`\`
-  #         $(cat cargo_output.log | sed -r "s/\x1B\[([0-9]{1,3}(;[0-9]{1,2};?)?)?[mGK]//g")
-  #         \`\`\`
-  #         </p>
-  #         </details>
-
-  #         See [job summary]($job_url) for details
-  #         " > out.log
-
-  #     - name: PR comment with file
-  #       uses: thollander/actions-comment-pull-request@v2
-  #       if: always() && github.repository == 'vercel/turbo'
-  #       # We'll not block CI on this step
-  #       continue-on-error: true
-  #       with:
-  #         filePath: ./out.log
-  #         comment_tag: check_next_swc_turbopack
-
-  # turborepo_rust_test:
-  #   needs: [turborepo_rust_check]
-  #   strategy:
-  #     fail-fast: false
-  #     matrix:
-  #       os:
-  #         - name: ubuntu
-  #           runner: ubuntu-latest-16-core-oss
-  #           nextest: linux
-  #         - name: macos
-  #           runner: macos-latest
-  #           nextest: mac
-  #         - name: windows
-  #           runner: windows-latest
-  #           nextest: windows-tar
-  #   runs-on: ${{ matrix.os.runner }}
-  #   name: Turborepo Rust testing on ${{ matrix.os.name }}
-  #   steps:
-  #     - name: Set git to use LF line endings
-  #       run: |
-  #         git config --global core.autocrlf false
-  #         git config --global core.eol lf
-  #       if: matrix.os.name == 'windows'
-
-  #     - name: Checkout
-  #       uses: actions/checkout@v3
-
-  #     - name: Setup Rust
-  #       uses: ./.github/actions/setup-rust
-  #       with:
-  #         save-cache: true
-
-  #     - name: Setup capnproto
-  #       uses: ./.github/actions/setup-capnproto
-
-  #     - name: Setup Protoc
-  #       uses: arduino/setup-protoc@v1
-  #       with:
-  #         repo-token: ${{ secrets.GITHUB_TOKEN }}
-
-  #     - name: Run tests
-  #       timeout-minutes: 120
-  #       run: |
-  #         cargo groups test turborepo-libraries
-
-  # turbopack_rust_test1:
-  #   needs: [turbopack_rust_check]
-  #   runs-on: ubuntu-latest-16-core-oss
-  #   name: Turbopack Rust testing on ubuntu
-  #   steps:
-  #     - name: Checkout
-  #       uses: actions/checkout@v3
-
-  #     - name: Setup Rust
-  #       uses: ./.github/actions/setup-rust
-  #       with:
-  #         save-cache: true
-
-  #     - name: Setup Node.js
-  #       uses: ./.github/actions/setup-node
-  #       with:
-  #         node-version: 18
-
-  #     - name: Install tests dependencies
-  #       working-directory: crates/turbopack/tests/node-file-trace
-  #       run: pnpm install -r --side-effects-cache false
-
-  #     - name: Install tests dependencies in examples/with-yarn
-  #       working-directory: examples/with-yarn
-  #       run: npm install
-
-  #     - name: Install nextest
-  #       uses: taiki-e/install-action@nextest
-
-  #     - name: Build nextest
-  #       timeout-minutes: 120
-  #       run: |
-  #         cargo tp-pre-test
-  #     - name: Run nextest
-  #       timeout-minutes: 120
-  #       run: |
-  #         cargo tp-test --profile tp-test-linux
-
-  #     - name: Upload results
-  #       if: always()
-  #       uses: actions/upload-artifact@v3
-  #       with:
-  #         name: test_reports
-  #         path: target/nextest/**/*.xml
-
-  # turbopack_rust_test2:
-  #   needs: [turbopack_rust_check]
-  #   strategy:
-  #     fail-fast: false
-  #     matrix:
-  #       os:
-  #         - name: macos
-  #           runner: macos-latest
-  #         - name: windows
-  #           runner: windows-latest
-  #   runs-on: ${{ matrix.os.runner }}
-  #   name: Turbopack Rust testing on ${{ matrix.os.name }}
-  #   steps:
-  #     - name: Set git to use LF line endings
-  #       run: |
-  #         git config --global core.autocrlf false
-  #         git config --global core.eol lf
-  #       if: matrix.os.name == 'windows'
-
-  #     - name: Checkout
-  #       uses: actions/checkout@v3
-
-  #     - name: Set up Python
-  #       uses: actions/setup-python@v4
-  #       with:
-  #         # TODO: Remove this specific version constraint once pnpm ships with
-  #         # node-gyp that's compatible with Python 3.12+
-  #         python-version: 3.11
-
-  #     - name: Setup Rust
-  #       uses: ./.github/actions/setup-rust
-  #       with:
-  #         save-cache: true
-
-  #     - name: Setup Node.js
-  #       uses: ./.github/actions/setup-node
-  #       with:
-  #         node-version: 18
-
-  #     - name: Setup Protoc
-  #       uses: arduino/setup-protoc@v1
-  #       with:
-  #         repo-token: ${{ secrets.GITHUB_TOKEN }}
-
-  #     - name: Prepare toolchain on Windows
-  #       run: |
-  #         pnpx node-gyp install
-  #         echo 'node-linker = "hoisted"' > crates/turbopack/tests/node-file-trace/.npmrc
-  #       if: matrix.os.name == 'windows'
-
-  #     - name: Install tests dependencies
-  #       working-directory: crates/turbopack/tests/node-file-trace
-  #       run: pnpm install -r --side-effects-cache false
-
-  #     - name: Install tests dependencies in examples/with-yarn
-  #       working-directory: examples/with-yarn
-  #       run: npm install
-
-  #     - name: Install nextest
-  #       uses: taiki-e/install-action@nextest
-
-  #     - name: Build nextest
-  #       timeout-minutes: 120
-  #       run: |
-  #         cargo tp-pre-test
-
-  #     - name: Run nextest (Mac)
-  #       timeout-minutes: 120
-  #       if: matrix.os.name == 'macos'
-  #       run: |
-  #         cargo tp-test --profile tp-test-mac
-
-  #     - name: Run nextest (Windows)
-  #       timeout-minutes: 120
-  #       if: matrix.os.name == 'windows'
-  #       run: |
-  #         cargo tp-test --profile tp-test-win
-
-  #     - name: Upload results
-  #       if: always()
-  #       uses: actions/upload-artifact@v3
-  #       with:
-  #         name: test_reports
-  #         path: target/nextest/**/*.xml
-
-  # format_lint:
-  #   name: Formatting
-  #   runs-on: ubuntu-latest
-  #   needs: determine_jobs
-  #   if: needs.determine_jobs.outputs.format == 'true'
-  #   env:
-  #     TURBO_TOKEN: ${{ secrets.TURBO_TOKEN }}
-  #     TURBO_TEAM: ${{ vars.TURBO_TEAM }}
-  #     TURBO_REMOTE_ONLY: true
-  #   steps:
-  #     - name: Checkout
-  #       uses: actions/checkout@v3
-  #     - uses: ./.github/actions/setup-turborepo-environment
-  #       with:
-  #         github-token: "${{ secrets.GITHUB_TOKEN }}"
-  #     - name: Lint
-  #       # Filters some workspaces out:
-  #       # - `cli` because it runs golangci-lint and this Job doesn't have all the dependencies for that.
-  #       # - Other `@vercel/*` packages because ??
-  #       run: turbo run lint --filter=!cli --filter=!@vercel/devlow-bench --filter=!@vercel/experimental-nft-next-plugin --filter=!@vercel/experimental-nft-next-plugin --filter=!turbopack-bump-action --filter=!next-integration-stat --env-mode=strict
-  #       env:
-  #         EXPERIMENTAL_RUST_CODEPATH: true
-
-  # final:
-  #   name: Ok
-  #   needs:
-  #     - determine_jobs
-  #     - go_lint
-  #     - go_unit
-  #     - turborepo_examples
-  #     - turborepo_e2e
-  #     - turborepo_integration
-  #     - js_packages
-  #     - rust_lint
-  #     - turborepo_rust_check
-  #     - turborepo_rust_clippy
-  #     - turbopack_rust_check
-  #     - turbopack_rust_clippy
-  #     - turbopack_rust_test1
-  #     - turbopack_typescript
-  #     - turborepo_rust_test
-  #     - format_lint
-  #   if: always()
-  #   permissions:
-  #     contents: read
-  #     pull-requests: write
-  #   runs-on: ubuntu-latest
-  #   steps:
-  #     - name: Compute info
-  #       id: info
-  #       if: always()
-  #       run: |
-  #         cancelled=false
-  #         failure=false
-  #         subjob () {
-  #           local result=$1
-  #           local name=$2
-  #           if [ "$result" = "cancelled" ]; then
-  #             cancelled=true
-  #           elif [ "$result" != "success" ] && [ "$result" != "skipped" ]; then
-  #             echo "- $name" >> failures.md
-  #             failure=true
-  #           fi
-  #         }
-  #         subjob ${{needs.determine_jobs.result}} "Determining jobs"
-  #         subjob ${{needs.go_lint.result}} "Go lints"
-  #         subjob ${{needs.go_unit.result}} "Go unit tests"
-  #         subjob ${{needs.turborepo_examples.result}} "Turborepo examples"
-  #         subjob ${{needs.turborepo_e2e.result}} "Go e2e tests"
-  #         subjob ${{needs.turborepo_integration.result}} "Turborepo integration tests"
-  #         subjob ${{needs.js_packages.result}} "JS Package tests"
-  #         subjob ${{needs.rust_lint.result}} "Rust lints"
-  #         subjob ${{needs.turborepo_rust_check.result}} "Turborepo Rust checks"
-  #         subjob ${{needs.turborepo_rust_clippy.result}} "Turborepo Rust clippy"
-  #         subjob ${{needs.turbopack_rust_check.result}} "Turbopack Rust checks"
-  #         subjob ${{needs.turbopack_rust_clippy.result}} "Turbopack Rust clippy"
-  #         subjob ${{needs.turbopack_rust_test1.result}} "Turbopack Rust tests (linux)"
-  #         subjob ${{needs.turbopack_typescript.result}} "Turbopack Typescript checks"
-  #         subjob ${{needs.turborepo_rust_test.result}} "Turborepo Rust tests"
-  #         subjob ${{needs.format_lint.result}} "Formatting"
-  #         if [ "$cancelled" = "true" ]; then
-  #            echo "cancelled=true" >> $GITHUB_OUTPUT
-  #         elif [ "$failure" = "true" ]; then
-  #           echo "failure=true" >> $GITHUB_OUTPUT
-  #         else
-  #           echo "success=true" >> $GITHUB_OUTPUT
-  #         fi
-
-  #     - name: Add failure prose text
-  #       if: steps.info.outputs.failure == 'true'
-  #       run: |
-  #         echo "## :warning: CI failed :warning:" > comment.md
-  #         echo >> comment.md
-  #         echo "The following steps have failed in CI:" >> comment.md
-  #         echo >> comment.md
-  #         cat failures.md >> comment.md
-  #         echo >> comment.md
-  #         echo "See [workflow summary](https://github.com/vercel/turbo/actions/runs/${{ github.run_id }}) for details">> comment.md
-  #         echo >> comment.md
-  #         echo "<!-- CI COMMENT -->" >> comment.md
-
-  #     - name: Add success prose text
-  #       if: steps.info.outputs.success == 'true'
-  #       run: |
-  #         echo "## :green_circle: CI likely successful :green_circle:" > comment.md
-  #         echo >> comment.md
-  #         echo "A few longer running steps are still running, but they should not be considered as blocking." >> comment.md
-  #         echo >> comment.md
-  #         echo "See [workflow summary](https://github.com/vercel/turbo/actions/runs/${{ github.run_id }}) for details">> comment.md
-  #         echo >> comment.md
-  #         echo "<!-- CI COMMENT -->" >> comment.md
-
-  #     - name: Find PR Comment
-  #       id: comment
-  #       if: always() && github.event_name == 'pull_request' && steps.info.outputs.cancelled != 'true'
-  #       uses: peter-evans/find-comment@v2
-  #       with:
-  #         issue-number: ${{ github.event.pull_request.number }}
-  #         comment-author: "github-actions[bot]"
-  #         body-includes: "<!-- CI COMMENT -->"
-
-  #     - name: Create or update PR comment
-  #       if: always() && github.event_name == 'pull_request' && steps.info.outputs.cancelled != 'true'
-  #       uses: peter-evans/create-or-update-comment@v2
-  #       continue-on-error: true
-  #       with:
-  #         comment-id: ${{ steps.comment.outputs.comment-id }}
-  #         issue-number: ${{ github.event.pull_request.number }}
-  #         body-file: "comment.md"
-  #         edit-mode: replace
-
-  #     - name: It's not fine
-  #       if: steps.info.outputs.failure == 'true'
-  #       run: exit 1
-
-  #     - name: It's fine
-  #       if: steps.info.outputs.success == 'true'
-  #       run: echo Ok
-
-  # # Upload Turbopack's test results into datadog.
-  # upload_test_results:
-  #   name: Upload Test results
-  #   needs: [determine_jobs, turbopack_rust_test1, turbopack_rust_test2]
-  #   # We have to set condition to always, since we want to upload test results for the failed tests as well.
-  #   if: ${{ always() }}
-  #   runs-on: ubuntu-latest
-  #   # Do not block CI if upload fails for some reason
-  #   continue-on-error: true
-  #   steps:
-  #     # Uploading test results does not require turbopack's src codes, but this
-  #     # allows datadog uploader to sync with git information.
-  #     - name: Checkout
-  #       uses: actions/checkout@v3
-
-  #     - name: Setup Node.js
-  #       uses: actions/setup-node@v3.6.0
-  #       with:
-  #         node-version: 18
-
-  #     - name: Install datadog
-  #       run: npm install -g @datadog/datadog-ci@2.18.1
-
-  #     - name: Download test results
-  #       uses: actions/download-artifact@v3
-  #       with:
-  #         path: artifacts
-
-  #     - name: Upload
-  #       continue-on-error: true
-  #       env:
-  #         DATADOG_API_KEY: ${{ secrets.DD_KEY_TURBOPACK }}
-  #       run: |
-  #         DD_ENV=ci datadog-ci junit upload --service Turbopack ./artifacts/test_reports/**/*.xml
-
-  # done:
-  #   name: Done
-  #   needs:
-  #     - final
-  #     - determine_jobs
-  #     - go_lint
-  #     - go_unit
-  #     - turborepo_examples
-  #     - turborepo_e2e
-  #     - turborepo_integration
-  #     - rust_lint
-  #     - turborepo_rust_check
-  #     - turborepo_rust_clippy
-  #     - turbopack_rust_check
-  #     - turbopack_rust_clippy
-  #     - turbopack_rust_test1
-  #     - turbopack_rust_test2
-  #     - turbopack_typescript
-  #     - turborepo_rust_test
-  #     - format_lint
-  #   if: always()
-  #   permissions:
-  #     contents: read
-  #     pull-requests: write
-  #   runs-on: ubuntu-latest
-  #   steps:
-  #     - name: Compute info
-  #       id: info
-  #       if: always()
-  #       run: |
-  #         cancelled=false
-  #         failure=false
-  #         subjob () {
-  #           local result=$1
-  #           local name=$2
-  #           echo "$name: $result"
-  #           if [ "$result" = "cancelled" ]; then
-  #             cancelled=true
-  #           elif [ "$result" != "success" ] && [ "$result" != "skipped" ]; then
-  #             echo "- $name" >> failures.md
-  #             failure=true
-  #           fi
-  #         }
-  #         subjob ${{needs.determine_jobs.result}} "Determining jobs"
-  #         subjob ${{needs.go_lint.result}} "Go lints"
-  #         subjob ${{needs.go_unit.result}} "Go unit tests"
-  #         subjob ${{needs.turborepo_examples.result}} "Turborepo examples"
-  #         subjob ${{needs.turborepo_e2e.result}} "Turborepo e2e tests"
-  #         subjob ${{needs.turborepo_integration.result}} "Turborepo integration tests"
-  #         subjob ${{needs.rust_lint.result}} "Rust lints"
-  #         subjob ${{needs.turborepo_rust_check.result}} "Turborepo Rust checks"
-  #         subjob ${{needs.turborepo_rust_clippy.result}} "Turborepo Rust clippy"
-  #         subjob ${{needs.turbopack_rust_check.result}} "Turbopack Rust checks"
-  #         subjob ${{needs.turbopack_rust_clippy.result}} "Turbopack Rust clippy"
-  #         subjob ${{needs.turbopack_rust_test1.result}} "Turbopack Rust tests (linux)"
-  #         subjob ${{needs.turbopack_rust_test2.result}} "Turbopack Rust tests (mac/win, non-blocking)"
-  #         subjob ${{needs.turbopack_typescript.result}} "Turbopack Typescript checks"
-  #         subjob ${{needs.turborepo_rust_test.result}} "TurboRepo Rust tests"
-  #         subjob ${{needs.format_lint.result}} "Formatting"
-  #         if [ "$cancelled" = "true" ]; then
-  #            echo "cancelled=true" >> $GITHUB_OUTPUT
-  #         elif [ "$failure" = "true" ]; then
-  #           echo "failure=true" >> $GITHUB_OUTPUT
-  #         else
-  #           echo "success=true" >> $GITHUB_OUTPUT
-  #         fi
-
-  #     - name: Add failure prose text
-  #       if: steps.info.outputs.failure == 'true'
-  #       run: |
-  #         echo "## :warning: CI failed :warning:" > comment.md
-  #         echo >> comment.md
-  #         echo "The following steps have failed in CI:" >> comment.md
-  #         echo >> comment.md
-  #         cat failures.md >> comment.md
-  #         echo >> comment.md
-  #         echo "See [workflow summary](https://github.com/vercel/turbo/actions/runs/${{ github.run_id }}) for details">> comment.md
-  #         echo >> comment.md
-  #         echo "<!-- CI COMMENT -->" >> comment.md
-
-  #     - name: Add success prose text
-  #       if: steps.info.outputs.success == 'true'
-  #       run: |
-  #         echo "## :green_circle: CI successful :green_circle:" > comment.md
-  #         echo >> comment.md
-  #         echo "Thanks" >> comment.md
-  #         echo >> comment.md
-  #         echo "<!-- CI COMMENT -->" >> comment.md
-
-  #     - name: Find PR Comment
-  #       id: comment
-  #       if: always() && github.event_name == 'pull_request' && steps.info.outputs.cancelled != 'true'
-  #       uses: peter-evans/find-comment@v2
-  #       with:
-  #         issue-number: ${{ github.event.pull_request.number }}
-  #         comment-author: "github-actions[bot]"
-  #         body-includes: "<!-- CI COMMENT -->"
-
-  #     - name: Create or update PR comment
-  #       if: always() && github.event_name == 'pull_request' && steps.info.outputs.cancelled != 'true'
-  #       uses: peter-evans/create-or-update-comment@v2
-  #       continue-on-error: true
-  #       with:
-  #         comment-id: ${{ steps.comment.outputs.comment-id }}
-  #         issue-number: ${{ github.event.pull_request.number }}
-  #         body-file: "comment.md"
-  #         edit-mode: replace
-
-  #     - name: It's not fine
-  #       if: steps.info.outputs.failure == 'true'
-  #       run: exit 1
-
-  #     - name: It's fine
-  #       if: steps.info.outputs.success == 'true'
-  #       run: echo Ok
-
-  # cleanup:
-  #   name: Cleanup
-  #   needs: [done]
-  #   if: always()
-  #   uses: ./.github/workflows/pr-clean-caches.yml
-  #   secrets: inherit
-=======
   turborepo_integration_rust:
     name: Turborepo Integration Tests (Rust Codepath)
     needs: [determine_jobs, build_turborepo]
@@ -2129,5 +1239,4 @@
     needs: [done]
     if: always()
     uses: ./.github/workflows/pr-clean-caches.yml
-    secrets: inherit
->>>>>>> d46face8
+    secrets: inherit